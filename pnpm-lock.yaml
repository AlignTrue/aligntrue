lockfileVersion: '9.0'

settings:
  autoInstallPeers: true
  excludeLinksFromLockfile: false

overrides:
  esbuild: '>=0.25.0'
  prismjs: '>=1.30.0'
  js-yaml: '>=4.1.1'
  read-yaml-file: '>=2.0.0'
  mdast-util-to-hast: '>=13.2.1'

importers:

  .:
    devDependencies:
      '@clack/prompts':
        specifier: ^0.11.0
        version: 0.11.0
      '@commitlint/cli':
        specifier: ^20.2.0
        version: 20.2.0(@types/node@25.0.3)(typescript@5.9.3)
      '@commitlint/config-conventional':
        specifier: ^20.2.0
        version: 20.2.0
      '@next/eslint-plugin-next':
        specifier: ^16.1.1
        version: 16.1.1
      '@types/node':
        specifier: ^25
        version: 25.0.3
      '@typescript-eslint/eslint-plugin':
        specifier: ^8.50.1
        version: 8.50.1(@typescript-eslint/parser@8.50.1(eslint@9.39.2(jiti@2.6.1))(typescript@5.9.3))(eslint@9.39.2(jiti@2.6.1))(typescript@5.9.3)
      '@typescript-eslint/parser':
        specifier: ^8.50.1
        version: 8.50.1(eslint@9.39.2(jiti@2.6.1))(typescript@5.9.3)
      '@vitest/coverage-v8':
        specifier: ^4.0.16
        version: 4.0.16(vitest@4.0.16(@opentelemetry/api@1.9.0)(@types/node@25.0.3)(jiti@2.6.1)(jsdom@27.4.0)(lightningcss@1.30.2)(tsx@4.21.0)(yaml@2.8.2))
      eslint:
        specifier: ^9.39.2
        version: 9.39.2(jiti@2.6.1)
      eslint-plugin-security:
        specifier: ^3.0.1
        version: 3.0.1
      eslint-plugin-unused-imports:
        specifier: ^4.3.0
        version: 4.3.0(@typescript-eslint/eslint-plugin@8.50.1(@typescript-eslint/parser@8.50.1(eslint@9.39.2(jiti@2.6.1))(typescript@5.9.3))(eslint@9.39.2(jiti@2.6.1))(typescript@5.9.3))(eslint@9.39.2(jiti@2.6.1))
      fast-xml-parser:
        specifier: ^5.3.3
        version: 5.3.3
      glob:
        specifier: ^13.0.0
        version: 13.0.0
      husky:
        specifier: ^9.1.7
        version: 9.1.7
      lint-staged:
        specifier: ^16.2.7
        version: 16.2.7
      prettier:
        specifier: ^3.7.4
        version: 3.7.4
      tsx:
        specifier: ^4.20.6
        version: 4.21.0
      turbo:
        specifier: ^2.7.2
        version: 2.7.2
      typescript:
        specifier: ^5.9.3
        version: 5.9.3
      vitest:
        specifier: ^4.0.16
        version: 4.0.16(@opentelemetry/api@1.9.0)(@types/node@25.0.3)(jiti@2.6.1)(jsdom@27.4.0)(lightningcss@1.30.2)(tsx@4.21.0)(yaml@2.8.2)

  apps/app:
    dependencies:
      '@aligntrue/ops-core':
        specifier: workspace:*
        version: link:../../platform/ops-core
      '@aligntrue/ui':
        specifier: workspace:*
        version: link:../../packages/ui
      '@radix-ui/react-checkbox':
        specifier: ^1.1.2
        version: 1.3.3(@types/react-dom@19.2.3(@types/react@19.2.7))(@types/react@19.2.7)(react-dom@19.2.3(react@19.2.3))(react@19.2.3)
      '@radix-ui/react-popover':
        specifier: ^1.1.15
        version: 1.1.15(@types/react-dom@19.2.3(@types/react@19.2.7))(@types/react@19.2.7)(react-dom@19.2.3(react@19.2.3))(react@19.2.3)
      '@radix-ui/react-select':
        specifier: ^2.2.6
        version: 2.2.6(@types/react-dom@19.2.3(@types/react@19.2.7))(@types/react@19.2.7)(react-dom@19.2.3(react@19.2.3))(react@19.2.3)
      '@radix-ui/react-slot':
        specifier: ^1.2.4
        version: 1.2.4(@types/react@19.2.7)(react@19.2.3)
      '@radix-ui/react-tabs':
        specifier: ^1.1.13
        version: 1.1.13(@types/react-dom@19.2.3(@types/react@19.2.7))(@types/react@19.2.7)(react-dom@19.2.3(react@19.2.3))(react@19.2.3)
      '@radix-ui/react-tooltip':
        specifier: ^1.1.6
        version: 1.2.8(@types/react-dom@19.2.3(@types/react@19.2.7))(@types/react@19.2.7)(react-dom@19.2.3(react@19.2.3))(react@19.2.3)
      '@vercel/speed-insights':
        specifier: ^1.1.0
        version: 1.3.1(next@16.1.1(@opentelemetry/api@1.9.0)(react-dom@19.2.3(react@19.2.3))(react@19.2.3))(react@19.2.3)
      class-variance-authority:
        specifier: ^0.7.1
        version: 0.7.1
      clsx:
        specifier: ^2.1.1
        version: 2.1.1
      lucide-react:
        specifier: ^0.562.0
        version: 0.562.0(react@19.2.3)
      next:
        specifier: 16.1.1
        version: 16.1.1(@opentelemetry/api@1.9.0)(react-dom@19.2.3(react@19.2.3))(react@19.2.3)
      next-themes:
        specifier: ^0.4.6
        version: 0.4.6(react-dom@19.2.3(react@19.2.3))(react@19.2.3)
      react:
        specifier: 19.2.3
        version: 19.2.3
      react-dom:
        specifier: 19.2.3
        version: 19.2.3(react@19.2.3)
      react-markdown:
        specifier: ^10.1.0
        version: 10.1.0(@types/react@19.2.7)(react@19.2.3)
      remark-gfm:
        specifier: ^4.0.0
        version: 4.0.1
      tailwind-merge:
        specifier: ^3.4.0
        version: 3.4.0
      tailwindcss-animate:
        specifier: ^1.0.7
        version: 1.0.7(tailwindcss@4.1.18)
    devDependencies:
      '@tailwindcss/postcss':
        specifier: ^4.1.18
        version: 4.1.18
      '@types/node':
        specifier: ^25.0.3
        version: 25.0.3
      '@types/react':
        specifier: ^19.2.7
        version: 19.2.7
      '@types/react-dom':
        specifier: ^19.2.3
        version: 19.2.3(@types/react@19.2.7)
      autoprefixer:
        specifier: ^10.4.23
        version: 10.4.23(postcss@8.5.6)
      postcss:
        specifier: ^8.5.6
        version: 8.5.6
      tailwindcss:
        specifier: ^4.1.18
        version: 4.1.18
      typescript:
        specifier: ^5.9.3
        version: 5.9.3
      vitest:
        specifier: ^4.0.16
        version: 4.0.16(@opentelemetry/api@1.9.0)(@types/node@25.0.3)(jiti@2.6.1)(jsdom@27.4.0)(lightningcss@1.30.2)(tsx@4.21.0)(yaml@2.8.2)

  apps/docs:
    dependencies:
      '@aligntrue/ui':
        specifier: workspace:*
        version: link:../../packages/ui
      '@theguild/remark-mermaid':
        specifier: ^0.3.0
        version: 0.3.0(react@19.2.3)
      '@vercel/analytics':
        specifier: ^1.6.1
        version: 1.6.1(next@16.1.1(@opentelemetry/api@1.9.0)(react-dom@19.2.3(react@19.2.3))(react@19.2.3))(react@19.2.3)
      '@vercel/speed-insights':
        specifier: ^1.3.1
        version: 1.3.1(next@16.1.1(@opentelemetry/api@1.9.0)(react-dom@19.2.3(react@19.2.3))(react@19.2.3))(react@19.2.3)
      fast-glob:
        specifier: ^3.3.2
        version: 3.3.3
      lucide-react:
        specifier: ^0.562.0
        version: 0.562.0(react@19.2.3)
      mermaid:
        specifier: 11.12.2
        version: 11.12.2
      next:
        specifier: 16.1.1
        version: 16.1.1(@opentelemetry/api@1.9.0)(react-dom@19.2.3(react@19.2.3))(react@19.2.3)
      next-themes:
        specifier: ^0.4.6
        version: 0.4.6(react-dom@19.2.3(react@19.2.3))(react@19.2.3)
      nextra:
        specifier: 4.6.1
        version: 4.6.1(next@16.1.1(@opentelemetry/api@1.9.0)(react-dom@19.2.3(react@19.2.3))(react@19.2.3))(react-dom@19.2.3(react@19.2.3))(react@19.2.3)(typescript@5.9.3)
      nextra-theme-docs:
        specifier: 4.6.1
        version: 4.6.1(@types/react@19.2.7)(next@16.1.1(@opentelemetry/api@1.9.0)(react-dom@19.2.3(react@19.2.3))(react@19.2.3))(nextra@4.6.1(next@16.1.1(@opentelemetry/api@1.9.0)(react-dom@19.2.3(react@19.2.3))(react@19.2.3))(react-dom@19.2.3(react@19.2.3))(react@19.2.3)(typescript@5.9.3))(react-dom@19.2.3(react@19.2.3))(react@19.2.3)(use-sync-external-store@1.6.0(react@19.2.3))
      react:
        specifier: 19.2.3
        version: 19.2.3
      react-dom:
        specifier: 19.2.3
        version: 19.2.3(react@19.2.3)
    devDependencies:
      '@pagefind/default-ui':
        specifier: ^1.1.0
        version: 1.4.0
      '@types/react':
        specifier: ^19.2.7
        version: 19.2.7
      '@types/react-dom':
        specifier: ^19.2.3
        version: 19.2.3(@types/react@19.2.7)
      fast-xml-parser:
        specifier: ^5.3.3
        version: 5.3.3
      pagefind:
        specifier: ^1.1.0
        version: 1.4.0

  apps/web:
    dependencies:
      '@aligntrue/sources':
        specifier: workspace:*
        version: link:../../packages/sources
      '@aligntrue/ui':
        specifier: workspace:*
        version: link:../../packages/ui
      '@radix-ui/react-checkbox':
        specifier: ^1.1.2
        version: 1.3.3(@types/react-dom@19.2.3(@types/react@19.2.7))(@types/react@19.2.7)(react-dom@19.2.3(react@19.2.3))(react@19.2.3)
      '@radix-ui/react-popover':
        specifier: ^1.1.15
        version: 1.1.15(@types/react-dom@19.2.3(@types/react@19.2.7))(@types/react@19.2.7)(react-dom@19.2.3(react@19.2.3))(react@19.2.3)
      '@radix-ui/react-select':
        specifier: ^2.2.6
        version: 2.2.6(@types/react-dom@19.2.3(@types/react@19.2.7))(@types/react@19.2.7)(react-dom@19.2.3(react@19.2.3))(react@19.2.3)
      '@radix-ui/react-slot':
        specifier: ^1.2.4
        version: 1.2.4(@types/react@19.2.7)(react@19.2.3)
      '@radix-ui/react-tabs':
        specifier: ^1.1.13
        version: 1.1.13(@types/react-dom@19.2.3(@types/react@19.2.7))(@types/react@19.2.7)(react-dom@19.2.3(react@19.2.3))(react@19.2.3)
      '@radix-ui/react-tooltip':
        specifier: ^1.1.6
        version: 1.2.8(@types/react-dom@19.2.3(@types/react@19.2.7))(@types/react@19.2.7)(react-dom@19.2.3(react@19.2.3))(react@19.2.3)
      '@upstash/redis':
        specifier: ^1.36.0
        version: 1.36.0
      '@vercel/blob':
        specifier: ^2.0.0
        version: 2.0.0
      '@vercel/speed-insights':
        specifier: ^1.3.1
        version: 1.3.1(next@16.1.1(@opentelemetry/api@1.9.0)(react-dom@19.2.3(react@19.2.3))(react@19.2.3))(react@19.2.3)
      class-variance-authority:
        specifier: ^0.7.1
        version: 0.7.1
      clsx:
        specifier: ^2.1.1
        version: 2.1.1
      gray-matter:
        specifier: ^4.0.3
        version: 4.0.3
      js-yaml:
        specifier: '>=4.1.1'
        version: 4.1.1
      lucide-react:
        specifier: ^0.562.0
        version: 0.562.0(react@19.2.3)
      mermaid:
        specifier: ^11.12.2
        version: 11.12.2
      next:
        specifier: 16.1.1
        version: 16.1.1(@opentelemetry/api@1.9.0)(react-dom@19.2.3(react@19.2.3))(react@19.2.3)
      next-themes:
        specifier: ^0.4.6
        version: 0.4.6(react-dom@19.2.3(react@19.2.3))(react@19.2.3)
      react:
        specifier: 19.2.3
        version: 19.2.3
      react-dom:
        specifier: 19.2.3
        version: 19.2.3(react@19.2.3)
      react-markdown:
        specifier: ^10.1.0
        version: 10.1.0(@types/react@19.2.7)(react@19.2.3)
      sharp:
        specifier: ^0.34.5
        version: 0.34.5
      tailwind-merge:
        specifier: ^3.4.0
        version: 3.4.0
      tailwindcss-animate:
        specifier: ^1.0.7
        version: 1.0.7(tailwindcss@4.1.18)
    devDependencies:
      '@tailwindcss/postcss':
        specifier: ^4.1.18
        version: 4.1.18
      '@types/node':
        specifier: ^25.0.3
        version: 25.0.3
      '@types/react':
        specifier: ^19.2.7
        version: 19.2.7
      '@types/react-dom':
        specifier: ^19.2.3
        version: 19.2.3(@types/react@19.2.7)
      '@types/sharp':
        specifier: ^0.32.0
        version: 0.32.0
      autoprefixer:
        specifier: ^10.4.23
        version: 10.4.23(postcss@8.5.6)
      postcss:
        specifier: ^8.5.6
        version: 8.5.6
      tailwindcss:
        specifier: ^4.1.18
        version: 4.1.18
      typescript:
        specifier: ^5.9.3
        version: 5.9.3
      vite-tsconfig-paths:
        specifier: ^6.0.3
        version: 6.0.3(typescript@5.9.3)(vite@7.3.0(@types/node@25.0.3)(jiti@2.6.1)(lightningcss@1.30.2)(tsx@4.21.0)(yaml@2.8.2))
      vitest:
        specifier: ^4.0.16
        version: 4.0.16(@opentelemetry/api@1.9.0)(@types/node@25.0.3)(jiti@2.6.1)(jsdom@27.4.0)(lightningcss@1.30.2)(tsx@4.21.0)(yaml@2.8.2)

  packages/aligntrue:
    dependencies:
      '@aligntrue/cli':
        specifier: workspace:*
        version: link:../cli

  packages/cli:
    dependencies:
      '@aligntrue/core':
        specifier: workspace:*
        version: link:../core
      '@aligntrue/exporters':
        specifier: workspace:*
        version: link:../exporters
      '@aligntrue/file-utils':
        specifier: workspace:*
        version: link:../file-utils
      '@aligntrue/ops-cli':
        specifier: workspace:*
        version: link:../../platform/ops-cli
      '@aligntrue/ops-core':
        specifier: workspace:*
        version: link:../../platform/ops-core
      '@aligntrue/plugin-contracts':
        specifier: workspace:*
        version: link:../plugin-contracts
      '@aligntrue/schema':
        specifier: workspace:*
        version: link:../schema
      '@aligntrue/sources':
        specifier: workspace:*
        version: link:../sources
      '@clack/prompts':
        specifier: ^0.11.0
        version: 0.11.0
      diff:
        specifier: ^8.0.2
        version: 8.0.2
      glob:
        specifier: ^13.0.0
        version: 13.0.0
      gray-matter:
        specifier: ^4.0.3
        version: 4.0.3
      yaml:
        specifier: ^2.8.2
        version: 2.8.2
    devDependencies:
      '@types/diff':
        specifier: ^8.0.0
        version: 8.0.0

  packages/core:
    dependencies:
      '@aligntrue/file-utils':
        specifier: workspace:*
        version: link:../file-utils
      '@aligntrue/plugin-contracts':
        specifier: workspace:*
        version: link:../plugin-contracts
      '@aligntrue/schema':
        specifier: workspace:*
        version: link:../schema
      ajv:
        specifier: ^8.17.1
        version: 8.17.1
      ajv-formats:
        specifier: ^3.0.1
        version: 3.0.1(ajv@8.17.1)
      glob:
        specifier: ^13.0.0
        version: 13.0.0
      gray-matter:
        specifier: ^4.0.3
        version: 4.0.3
      ignore:
        specifier: ^7.0.5
        version: 7.0.5
      js-yaml:
        specifier: '>=4.1.1'
        version: 4.1.1
      micromatch:
        specifier: ^4.0.8
        version: 4.0.8
      simple-git:
        specifier: ^3.30.0
        version: 3.30.0
      tmp:
        specifier: ^0.2.5
        version: 0.2.5
      yaml:
        specifier: ^2.8.2
        version: 2.8.2
    devDependencies:
      '@types/js-yaml':
        specifier: ^4.0.9
        version: 4.0.9
      '@types/micromatch':
        specifier: ^4.0.9
        version: 4.0.10

  packages/exporters:
    dependencies:
      '@aligntrue/core':
        specifier: workspace:*
        version: link:../core
      '@aligntrue/file-utils':
        specifier: workspace:*
        version: link:../file-utils
      '@aligntrue/plugin-contracts':
        specifier: workspace:*
        version: link:../plugin-contracts
      '@aligntrue/schema':
        specifier: workspace:*
        version: link:../schema
      ajv:
        specifier: ^8.17.1
        version: 8.17.1
      ajv-formats:
        specifier: ^3.0.1
        version: 3.0.1(ajv@8.17.1)
      yaml:
        specifier: ^2.8.2
        version: 2.8.2

  packages/file-utils:
    dependencies:
      '@aligntrue/schema':
        specifier: workspace:*
        version: link:../schema

  packages/plugin-contracts:
    dependencies:
      '@aligntrue/schema':
        specifier: workspace:*
        version: link:../schema

  packages/schema:
    dependencies:
      ajv:
        specifier: ^8.17.1
        version: 8.17.1
      ajv-formats:
        specifier: ^3.0.1
        version: 3.0.1(ajv@8.17.1)
      canonicalize:
        specifier: ^2.1.0
        version: 2.1.0
      yaml:
        specifier: ^2.8.2
        version: 2.8.2
    devDependencies:
      tsx:
        specifier: ^4.21.0
        version: 4.21.0

  packages/sources:
    dependencies:
      '@aligntrue/core':
        specifier: workspace:*
        version: link:../core
      '@aligntrue/schema':
        specifier: workspace:*
        version: link:../schema
      micromatch:
        specifier: ^4.0.8
        version: 4.0.8
      simple-git:
        specifier: ^3.30.0
        version: 3.30.0
    devDependencies:
      '@types/micromatch':
        specifier: ^4.0.9
        version: 4.0.10

  packages/sync: {}

  packages/testkit:
    dependencies:
      '@aligntrue/schema':
        specifier: workspace:*
        version: link:../schema
    devDependencies:
      tsx:
        specifier: ^4.20.6
        version: 4.21.0
      yaml:
        specifier: ^2.8.2
        version: 2.8.2

  packages/ui:
    dependencies:
      lucide-react:
        specifier: ^0.562.0
        version: 0.562.0(react@19.2.3)
      next:
        specifier: ^16.0.0
        version: 16.0.10(@opentelemetry/api@1.9.0)(react-dom@19.2.3(react@19.2.3))(react@19.2.3)
      next-themes:
        specifier: ^0.4.6
        version: 0.4.6(react-dom@19.2.3(react@19.2.3))(react@19.2.3)
      react:
        specifier: ^19.0.0
        version: 19.2.3
      react-dom:
        specifier: ^19.0.0
        version: 19.2.3(react@19.2.3)
    devDependencies:
      '@testing-library/react':
        specifier: ^16.3.1
        version: 16.3.1(@testing-library/dom@10.4.1)(@types/react-dom@19.2.3(@types/react@19.2.7))(@types/react@19.2.7)(react-dom@19.2.3(react@19.2.3))(react@19.2.3)
      '@types/react':
        specifier: ^19
        version: 19.2.7
      '@types/react-dom':
        specifier: ^19
        version: 19.2.3(@types/react@19.2.7)
      '@vitest/coverage-v8':
        specifier: ^4.0.16
        version: 4.0.16(vitest@4.0.16(@opentelemetry/api@1.9.0)(@types/node@25.0.3)(jiti@2.6.1)(jsdom@27.4.0)(lightningcss@1.30.2)(tsx@4.21.0)(yaml@2.8.2))
      jsdom:
        specifier: ^27.4.0
        version: 27.4.0
      tailwindcss:
        specifier: ^4
        version: 4.1.18
      vitest:
        specifier: ^4.0.16
        version: 4.0.16(@opentelemetry/api@1.9.0)(@types/node@25.0.3)(jiti@2.6.1)(jsdom@27.4.0)(lightningcss@1.30.2)(tsx@4.21.0)(yaml@2.8.2)

  platform/ops-cli:
    dependencies:
      '@aligntrue/core':
        specifier: workspace:*
        version: link:../../packages/core
      '@aligntrue/ops-core':
        specifier: workspace:*
        version: link:../ops-core
      '@huggingface/transformers':
        specifier: ^3.0.0
        version: 3.8.1
    devDependencies:
      '@types/node':
        specifier: ^25.0.3
        version: 25.0.3

  platform/ops-core:
    dependencies:
      '@ai-sdk/anthropic':
        specifier: ^3.0.1
        version: 3.0.1(zod@4.2.1)
      '@ai-sdk/google':
        specifier: ^3.0.1
        version: 3.0.1(zod@4.2.1)
      '@ai-sdk/openai':
        specifier: ^3.0.1
        version: 3.0.1(zod@4.2.1)
      ai:
<<<<<<< HEAD
        specifier: ^5.0.52
        version: 5.0.116(zod@4.2.1)
=======
        specifier: ^6.0.3
        version: 6.0.3(zod@3.25.76)
>>>>>>> 7f5b9b6c
      zod:
        specifier: ^4.2.1
        version: 4.2.1
    devDependencies:
      vitest:
        specifier: ^4.0.16
        version: 4.0.16(@opentelemetry/api@1.9.0)(@types/node@25.0.3)(jiti@2.6.1)(jsdom@27.4.0)(lightningcss@1.30.2)(tsx@4.21.0)(yaml@2.8.2)

packages:

  '@acemir/cssom@0.9.30':
    resolution: {integrity: sha512-9CnlMCI0LmCIq0olalQqdWrJHPzm0/tw3gzOA9zJSgvFX7Xau3D24mAGa4BtwxwY69nsuJW6kQqqCzf/mEcQgg==}

  '@ai-sdk/anthropic@3.0.1':
    resolution: {integrity: sha512-MOiwKs76ilEmau/WRMnGWlheTUoB+cbvXCse+SAtpW5ATLreInsuYlspLABn12Dxu3w1Xzke1dT+tmEnxhy9SA==}
    engines: {node: '>=18'}
    peerDependencies:
      zod: ^3.25.76 || ^4.1.8

  '@ai-sdk/gateway@3.0.2':
    resolution: {integrity: sha512-giJEg9ob45htbu3iautK+2kvplY2JnTj7ir4wZzYSQWvqGatWfBBfDuNCU5wSJt9BCGjymM5ZS9ziD42JGCZBw==}
    engines: {node: '>=18'}
    peerDependencies:
      zod: ^3.25.76 || ^4.1.8

  '@ai-sdk/google@3.0.1':
    resolution: {integrity: sha512-gh7i4lEvd1CElmefkq7+RoUhNkhP2OTshzVxSt7/Vh2AV5wTPLhduKJMg1c7SFwErytqffO3el/M/LlfCsqzEw==}
    engines: {node: '>=18'}
    peerDependencies:
      zod: ^3.25.76 || ^4.1.8

  '@ai-sdk/openai@3.0.1':
    resolution: {integrity: sha512-P+qxz2diOrh8OrpqLRg+E+XIFVIKM3z2kFjABcCJGHjGbXBK88AJqmuKAi87qLTvTe/xn1fhZBjklZg9bTyigw==}
    engines: {node: '>=18'}
    peerDependencies:
      zod: ^3.25.76 || ^4.1.8

  '@ai-sdk/provider-utils@4.0.1':
    resolution: {integrity: sha512-de2v8gH9zj47tRI38oSxhQIewmNc+OZjYIOOaMoVWKL65ERSav2PYYZHPSPCrfOeLMkv+Dyh8Y0QGwkO29wMWQ==}
    engines: {node: '>=18'}
    peerDependencies:
      zod: ^3.25.76 || ^4.1.8

  '@ai-sdk/provider@3.0.0':
    resolution: {integrity: sha512-m9ka3ptkPQbaHHZHqDXDF9C9B5/Mav0KTdky1k2HZ3/nrW2t1AgObxIVPyGDWQNS9FXT/FS6PIoSjpcP/No8rQ==}
    engines: {node: '>=18'}

  '@alloc/quick-lru@5.2.0':
    resolution: {integrity: sha512-UrcABB+4bUrFABwbluTIBErXwvbsU/V7TZWfmbgJfbkwiBuziS9gxdODUyuiecfdGQ85jglMW6juS3+z5TsKLw==}
    engines: {node: '>=10'}

  '@antfu/install-pkg@1.1.0':
    resolution: {integrity: sha512-MGQsmw10ZyI+EJo45CdSER4zEb+p31LpDAFp2Z3gkSd1yqVZGi0Ebx++YTEMonJy4oChEMLsxZ64j8FH6sSqtQ==}

  '@antfu/utils@9.3.0':
    resolution: {integrity: sha512-9hFT4RauhcUzqOE4f1+frMKLZrgNog5b06I7VmZQV1BkvwvqrbC8EBZf3L1eEL2AKb6rNKjER0sEvJiSP1FXEA==}

  '@asamuzakjp/css-color@4.1.1':
    resolution: {integrity: sha512-B0Hv6G3gWGMn0xKJ0txEi/jM5iFpT3MfDxmhZFb4W047GvytCf1DHQ1D69W3zHI4yWe2aTZAA0JnbMZ7Xc8DuQ==}

  '@asamuzakjp/dom-selector@6.7.6':
    resolution: {integrity: sha512-hBaJER6A9MpdG3WgdlOolHmbOYvSk46y7IQN/1+iqiCuUu6iWdQrs9DGKF8ocqsEqWujWf/V7b7vaDgiUmIvUg==}

  '@asamuzakjp/nwsapi@2.3.9':
    resolution: {integrity: sha512-n8GuYSrI9bF7FFZ/SjhwevlHc8xaVlb/7HmHelnc/PZXBD2ZR49NnN9sMMuDdEGPeeRQ5d0hqlSlEpgCX3Wl0Q==}

  '@babel/code-frame@7.27.1':
    resolution: {integrity: sha512-cjQ7ZlQ0Mv3b47hABuTevyTuYN4i+loJKGeV9flcCgIK37cCXRh+L1bd3iBHlynerhQ7BhCkn2BPbQUL+rGqFg==}
    engines: {node: '>=6.9.0'}

  '@babel/helper-string-parser@7.27.1':
    resolution: {integrity: sha512-qMlSxKbpRlAridDExk92nSobyDdpPijUq2DW6oDnUqd0iOGxmQjyqhMIihI9+zv4LPyZdRje2cavWPbCbWm3eA==}
    engines: {node: '>=6.9.0'}

  '@babel/helper-validator-identifier@7.28.5':
    resolution: {integrity: sha512-qSs4ifwzKJSV39ucNjsvc6WVHs6b7S03sOh2OcHF9UHfVPqWWALUsNUVzhSBiItjRZoLHx7nIarVjqKVusUZ1Q==}
    engines: {node: '>=6.9.0'}

  '@babel/parser@7.28.5':
    resolution: {integrity: sha512-KKBU1VGYR7ORr3At5HAtUQ+TV3SzRCXmA/8OdDZiLDBIZxVyzXuztPjfLd3BV1PRAQGCMWWSHYhL0F8d5uHBDQ==}
    engines: {node: '>=6.0.0'}
    hasBin: true

  '@babel/runtime@7.28.4':
    resolution: {integrity: sha512-Q/N6JNWvIvPnLDvjlE1OUBLPQHH6l3CltCEsHIujp45zQUSSh8K+gHnaEX45yAT1nyngnINhvWtzN+Nb9D8RAQ==}
    engines: {node: '>=6.9.0'}

  '@babel/types@7.28.5':
    resolution: {integrity: sha512-qQ5m48eI/MFLQ5PxQj4PFaprjyCTLI37ElWMmNs0K8Lk3dVeOdNpB3ks8jc7yM5CDmVC73eMVk/trk3fgmrUpA==}
    engines: {node: '>=6.9.0'}

  '@bcoe/v8-coverage@1.0.2':
    resolution: {integrity: sha512-6zABk/ECA/QYSCQ1NGiVwwbQerUCZ+TQbp64Q3AgmfNvurHH0j8TtXa1qbShXA6qqkpAj4V5W8pP6mLe1mcMqA==}
    engines: {node: '>=18'}

  '@braintree/sanitize-url@7.1.1':
    resolution: {integrity: sha512-i1L7noDNxtFyL5DmZafWy1wRVhGehQmzZaz1HiN5e7iylJMSZR7ekOV7NsIqa5qBldlLrsKv4HbgFUVlQrz8Mw==}

  '@chevrotain/cst-dts-gen@11.0.3':
    resolution: {integrity: sha512-BvIKpRLeS/8UbfxXxgC33xOumsacaeCKAjAeLyOn7Pcp95HiRbrpl14S+9vaZLolnbssPIUuiUd8IvgkRyt6NQ==}

  '@chevrotain/gast@11.0.3':
    resolution: {integrity: sha512-+qNfcoNk70PyS/uxmj3li5NiECO+2YKZZQMbmjTqRI3Qchu8Hig/Q9vgkHpI3alNjr7M+a2St5pw5w5F6NL5/Q==}

  '@chevrotain/regexp-to-ast@11.0.3':
    resolution: {integrity: sha512-1fMHaBZxLFvWI067AVbGJav1eRY7N8DDvYCTwGBiE/ytKBgP8azTdgyrKyWZ9Mfh09eHWb5PgTSO8wi7U824RA==}

  '@chevrotain/types@11.0.3':
    resolution: {integrity: sha512-gsiM3G8b58kZC2HaWR50gu6Y1440cHiJ+i3JUvcp/35JchYejb2+5MVeJK0iKThYpAa/P2PYFV4hoi44HD+aHQ==}

  '@chevrotain/utils@11.0.3':
    resolution: {integrity: sha512-YslZMgtJUyuMbZ+aKvfF3x1f5liK4mWNxghFRv7jqRR9C3R3fAOGTTKvxXDa2Y1s9zSbcpuO0cAxDYsc9SrXoQ==}

  '@clack/core@0.5.0':
    resolution: {integrity: sha512-p3y0FIOwaYRUPRcMO7+dlmLh8PSRcrjuTndsiA0WAFbWES0mLZlrjVoBRZ9DzkPFJZG6KGkJmoEAY0ZcVWTkow==}

  '@clack/prompts@0.11.0':
    resolution: {integrity: sha512-pMN5FcrEw9hUkZA4f+zLlzivQSeQf5dRGJjSUbvVYDLvpKCdQx5OaknvKzgbtXOizhP+SJJJjqEbOe55uKKfAw==}

  '@commitlint/cli@20.2.0':
    resolution: {integrity: sha512-l37HkrPZ2DZy26rKiTUvdq/LZtlMcxz+PeLv9dzK9NzoFGuJdOQyYU7IEkEQj0pO++uYue89wzOpZ0hcTtoqUA==}
    engines: {node: '>=v18'}
    hasBin: true

  '@commitlint/config-conventional@20.2.0':
    resolution: {integrity: sha512-MsRac+yNIbTB4Q/psstKK4/ciVzACHicSwz+04Sxve+4DW+PiJeTjU0JnS4m/oOnulrXYN+yBPlKaBSGemRfgQ==}
    engines: {node: '>=v18'}

  '@commitlint/config-validator@20.2.0':
    resolution: {integrity: sha512-SQCBGsL9MFk8utWNSthdxd9iOD1pIVZSHxGBwYIGfd67RTjxqzFOSAYeQVXOu3IxRC3YrTOH37ThnTLjUlyF2w==}
    engines: {node: '>=v18'}

  '@commitlint/ensure@20.2.0':
    resolution: {integrity: sha512-+8TgIGv89rOWyt3eC6lcR1H7hqChAKkpawytlq9P1i/HYugFRVqgoKJ8dhd89fMnlrQTLjA5E97/4sF09QwdoA==}
    engines: {node: '>=v18'}

  '@commitlint/execute-rule@20.0.0':
    resolution: {integrity: sha512-xyCoOShoPuPL44gVa+5EdZsBVao/pNzpQhkzq3RdtlFdKZtjWcLlUFQHSWBuhk5utKYykeJPSz2i8ABHQA+ZZw==}
    engines: {node: '>=v18'}

  '@commitlint/format@20.2.0':
    resolution: {integrity: sha512-PhNoLNhxpfIBlW/i90uZ3yG3hwSSYx7n4d9Yc+2FAorAHS0D9btYRK4ZZXX+Gm3W5tDtu911ow/eWRfcRVgNWg==}
    engines: {node: '>=v18'}

  '@commitlint/is-ignored@20.2.0':
    resolution: {integrity: sha512-Lz0OGeZCo/QHUDLx5LmZc0EocwanneYJUM8z0bfWexArk62HKMLfLIodwXuKTO5y0s6ddXaTexrYHs7v96EOmw==}
    engines: {node: '>=v18'}

  '@commitlint/lint@20.2.0':
    resolution: {integrity: sha512-cQEEB+jlmyQbyiji/kmh8pUJSDeUmPiWq23kFV0EtW3eM+uAaMLMuoTMajbrtWYWQpPzOMDjYltQ8jxHeHgITg==}
    engines: {node: '>=v18'}

  '@commitlint/load@20.2.0':
    resolution: {integrity: sha512-iAK2GaBM8sPFTSwtagI67HrLKHIUxQc2BgpgNc/UMNme6LfmtHpIxQoN1TbP+X1iz58jq32HL1GbrFTCzcMi6g==}
    engines: {node: '>=v18'}

  '@commitlint/message@20.0.0':
    resolution: {integrity: sha512-gLX4YmKnZqSwkmSB9OckQUrI5VyXEYiv3J5JKZRxIp8jOQsWjZgHSG/OgEfMQBK9ibdclEdAyIPYggwXoFGXjQ==}
    engines: {node: '>=v18'}

  '@commitlint/parse@20.2.0':
    resolution: {integrity: sha512-LXStagGU1ivh07X7sM+hnEr4BvzFYn1iBJ6DRg2QsIN8lBfSzyvkUcVCDwok9Ia4PWiEgei5HQjju6xfJ1YaSQ==}
    engines: {node: '>=v18'}

  '@commitlint/read@20.2.0':
    resolution: {integrity: sha512-+SjF9mxm5JCbe+8grOpXCXMMRzAnE0WWijhhtasdrpJoAFJYd5UgRTj/oCq5W3HJTwbvTOsijEJ0SUGImECD7Q==}
    engines: {node: '>=v18'}

  '@commitlint/resolve-extends@20.2.0':
    resolution: {integrity: sha512-KVoLDi9BEuqeq+G0wRABn4azLRiCC22/YHR2aCquwx6bzCHAIN8hMt3Nuf1VFxq/c8ai6s8qBxE8+ZD4HeFTlQ==}
    engines: {node: '>=v18'}

  '@commitlint/rules@20.2.0':
    resolution: {integrity: sha512-27rHGpeAjnYl/A+qUUiYDa7Yn1WIjof/dFJjYW4gA1Ug+LUGa1P0AexzGZ5NBxTbAlmDgaxSZkLLxtLVqtg8PQ==}
    engines: {node: '>=v18'}

  '@commitlint/to-lines@20.0.0':
    resolution: {integrity: sha512-2l9gmwiCRqZNWgV+pX1X7z4yP0b3ex/86UmUFgoRt672Ez6cAM2lOQeHFRUTuE6sPpi8XBCGnd8Kh3bMoyHwJw==}
    engines: {node: '>=v18'}

  '@commitlint/top-level@20.0.0':
    resolution: {integrity: sha512-drXaPSP2EcopukrUXvUXmsQMu3Ey/FuJDc/5oiW4heoCfoE5BdLQyuc7veGeE3aoQaTVqZnh4D5WTWe2vefYKg==}
    engines: {node: '>=v18'}

  '@commitlint/types@20.2.0':
    resolution: {integrity: sha512-KTy0OqRDLR5y/zZMnizyx09z/rPlPC/zKhYgH8o/q6PuAjoQAKlRfY4zzv0M64yybQ//6//4H1n14pxaLZfUnA==}
    engines: {node: '>=v18'}

  '@csstools/color-helpers@5.1.0':
    resolution: {integrity: sha512-S11EXWJyy0Mz5SYvRmY8nJYTFFd1LCNV+7cXyAgQtOOuzb4EsgfqDufL+9esx72/eLhsRdGZwaldu/h+E4t4BA==}
    engines: {node: '>=18'}

  '@csstools/css-calc@2.1.4':
    resolution: {integrity: sha512-3N8oaj+0juUw/1H3YwmDDJXCgTB1gKU6Hc/bB502u9zR0q2vd786XJH9QfrKIEgFlZmhZiq6epXl4rHqhzsIgQ==}
    engines: {node: '>=18'}
    peerDependencies:
      '@csstools/css-parser-algorithms': ^3.0.5
      '@csstools/css-tokenizer': ^3.0.4

  '@csstools/css-color-parser@3.1.0':
    resolution: {integrity: sha512-nbtKwh3a6xNVIp/VRuXV64yTKnb1IjTAEEh3irzS+HkKjAOYLTGNb9pmVNntZ8iVBHcWDA2Dof0QtPgFI1BaTA==}
    engines: {node: '>=18'}
    peerDependencies:
      '@csstools/css-parser-algorithms': ^3.0.5
      '@csstools/css-tokenizer': ^3.0.4

  '@csstools/css-parser-algorithms@3.0.5':
    resolution: {integrity: sha512-DaDeUkXZKjdGhgYaHNJTV9pV7Y9B3b644jCLs9Upc3VeNGg6LWARAT6O+Q+/COo+2gg/bM5rhpMAtf70WqfBdQ==}
    engines: {node: '>=18'}
    peerDependencies:
      '@csstools/css-tokenizer': ^3.0.4

  '@csstools/css-syntax-patches-for-csstree@1.0.22':
    resolution: {integrity: sha512-qBcx6zYlhleiFfdtzkRgwNC7VVoAwfK76Vmsw5t+PbvtdknO9StgRk7ROvq9so1iqbdW4uLIDAsXRsTfUrIoOw==}
    engines: {node: '>=18'}

  '@csstools/css-tokenizer@3.0.4':
    resolution: {integrity: sha512-Vd/9EVDiu6PPJt9yAh6roZP6El1xHrdvIVGjyBsHR0RYwNHgL7FJPyIIW4fANJNG6FtyZfvlRPpFI4ZM/lubvw==}
    engines: {node: '>=18'}

  '@emnapi/runtime@1.7.1':
    resolution: {integrity: sha512-PVtJr5CmLwYAU9PZDMITZoR5iAOShYREoR45EyyLrbntV50mdePTgUn4AmOw90Ifcj+x2kRjdzr1HP3RrNiHGA==}

  '@esbuild/aix-ppc64@0.27.0':
    resolution: {integrity: sha512-KuZrd2hRjz01y5JK9mEBSD3Vj3mbCvemhT466rSuJYeE/hjuBrHfjjcjMdTm/sz7au+++sdbJZJmuBwQLuw68A==}
    engines: {node: '>=18'}
    cpu: [ppc64]
    os: [aix]

  '@esbuild/aix-ppc64@0.27.2':
    resolution: {integrity: sha512-GZMB+a0mOMZs4MpDbj8RJp4cw+w1WV5NYD6xzgvzUJ5Ek2jerwfO2eADyI6ExDSUED+1X8aMbegahsJi+8mgpw==}
    engines: {node: '>=18'}
    cpu: [ppc64]
    os: [aix]

  '@esbuild/android-arm64@0.27.0':
    resolution: {integrity: sha512-CC3vt4+1xZrs97/PKDkl0yN7w8edvU2vZvAFGD16n9F0Cvniy5qvzRXjfO1l94efczkkQE6g1x0i73Qf5uthOQ==}
    engines: {node: '>=18'}
    cpu: [arm64]
    os: [android]

  '@esbuild/android-arm64@0.27.2':
    resolution: {integrity: sha512-pvz8ZZ7ot/RBphf8fv60ljmaoydPU12VuXHImtAs0XhLLw+EXBi2BLe3OYSBslR4rryHvweW5gmkKFwTiFy6KA==}
    engines: {node: '>=18'}
    cpu: [arm64]
    os: [android]

  '@esbuild/android-arm@0.27.0':
    resolution: {integrity: sha512-j67aezrPNYWJEOHUNLPj9maeJte7uSMM6gMoxfPC9hOg8N02JuQi/T7ewumf4tNvJadFkvLZMlAq73b9uwdMyQ==}
    engines: {node: '>=18'}
    cpu: [arm]
    os: [android]

  '@esbuild/android-arm@0.27.2':
    resolution: {integrity: sha512-DVNI8jlPa7Ujbr1yjU2PfUSRtAUZPG9I1RwW4F4xFB1Imiu2on0ADiI/c3td+KmDtVKNbi+nffGDQMfcIMkwIA==}
    engines: {node: '>=18'}
    cpu: [arm]
    os: [android]

  '@esbuild/android-x64@0.27.0':
    resolution: {integrity: sha512-wurMkF1nmQajBO1+0CJmcN17U4BP6GqNSROP8t0X/Jiw2ltYGLHpEksp9MpoBqkrFR3kv2/te6Sha26k3+yZ9Q==}
    engines: {node: '>=18'}
    cpu: [x64]
    os: [android]

  '@esbuild/android-x64@0.27.2':
    resolution: {integrity: sha512-z8Ank4Byh4TJJOh4wpz8g2vDy75zFL0TlZlkUkEwYXuPSgX8yzep596n6mT7905kA9uHZsf/o2OJZubl2l3M7A==}
    engines: {node: '>=18'}
    cpu: [x64]
    os: [android]

  '@esbuild/darwin-arm64@0.27.0':
    resolution: {integrity: sha512-uJOQKYCcHhg07DL7i8MzjvS2LaP7W7Pn/7uA0B5S1EnqAirJtbyw4yC5jQ5qcFjHK9l6o/MX9QisBg12kNkdHg==}
    engines: {node: '>=18'}
    cpu: [arm64]
    os: [darwin]

  '@esbuild/darwin-arm64@0.27.2':
    resolution: {integrity: sha512-davCD2Zc80nzDVRwXTcQP/28fiJbcOwvdolL0sOiOsbwBa72kegmVU0Wrh1MYrbuCL98Omp5dVhQFWRKR2ZAlg==}
    engines: {node: '>=18'}
    cpu: [arm64]
    os: [darwin]

  '@esbuild/darwin-x64@0.27.0':
    resolution: {integrity: sha512-8mG6arH3yB/4ZXiEnXof5MK72dE6zM9cDvUcPtxhUZsDjESl9JipZYW60C3JGreKCEP+p8P/72r69m4AZGJd5g==}
    engines: {node: '>=18'}
    cpu: [x64]
    os: [darwin]

  '@esbuild/darwin-x64@0.27.2':
    resolution: {integrity: sha512-ZxtijOmlQCBWGwbVmwOF/UCzuGIbUkqB1faQRf5akQmxRJ1ujusWsb3CVfk/9iZKr2L5SMU5wPBi1UWbvL+VQA==}
    engines: {node: '>=18'}
    cpu: [x64]
    os: [darwin]

  '@esbuild/freebsd-arm64@0.27.0':
    resolution: {integrity: sha512-9FHtyO988CwNMMOE3YIeci+UV+x5Zy8fI2qHNpsEtSF83YPBmE8UWmfYAQg6Ux7Gsmd4FejZqnEUZCMGaNQHQw==}
    engines: {node: '>=18'}
    cpu: [arm64]
    os: [freebsd]

  '@esbuild/freebsd-arm64@0.27.2':
    resolution: {integrity: sha512-lS/9CN+rgqQ9czogxlMcBMGd+l8Q3Nj1MFQwBZJyoEKI50XGxwuzznYdwcav6lpOGv5BqaZXqvBSiB/kJ5op+g==}
    engines: {node: '>=18'}
    cpu: [arm64]
    os: [freebsd]

  '@esbuild/freebsd-x64@0.27.0':
    resolution: {integrity: sha512-zCMeMXI4HS/tXvJz8vWGexpZj2YVtRAihHLk1imZj4efx1BQzN76YFeKqlDr3bUWI26wHwLWPd3rwh6pe4EV7g==}
    engines: {node: '>=18'}
    cpu: [x64]
    os: [freebsd]

  '@esbuild/freebsd-x64@0.27.2':
    resolution: {integrity: sha512-tAfqtNYb4YgPnJlEFu4c212HYjQWSO/w/h/lQaBK7RbwGIkBOuNKQI9tqWzx7Wtp7bTPaGC6MJvWI608P3wXYA==}
    engines: {node: '>=18'}
    cpu: [x64]
    os: [freebsd]

  '@esbuild/linux-arm64@0.27.0':
    resolution: {integrity: sha512-AS18v0V+vZiLJyi/4LphvBE+OIX682Pu7ZYNsdUHyUKSoRwdnOsMf6FDekwoAFKej14WAkOef3zAORJgAtXnlQ==}
    engines: {node: '>=18'}
    cpu: [arm64]
    os: [linux]

  '@esbuild/linux-arm64@0.27.2':
    resolution: {integrity: sha512-hYxN8pr66NsCCiRFkHUAsxylNOcAQaxSSkHMMjcpx0si13t1LHFphxJZUiGwojB1a/Hd5OiPIqDdXONia6bhTw==}
    engines: {node: '>=18'}
    cpu: [arm64]
    os: [linux]

  '@esbuild/linux-arm@0.27.0':
    resolution: {integrity: sha512-t76XLQDpxgmq2cNXKTVEB7O7YMb42atj2Re2Haf45HkaUpjM2J0UuJZDuaGbPbamzZ7bawyGFUkodL+zcE+jvQ==}
    engines: {node: '>=18'}
    cpu: [arm]
    os: [linux]

  '@esbuild/linux-arm@0.27.2':
    resolution: {integrity: sha512-vWfq4GaIMP9AIe4yj1ZUW18RDhx6EPQKjwe7n8BbIecFtCQG4CfHGaHuh7fdfq+y3LIA2vGS/o9ZBGVxIDi9hw==}
    engines: {node: '>=18'}
    cpu: [arm]
    os: [linux]

  '@esbuild/linux-ia32@0.27.0':
    resolution: {integrity: sha512-Mz1jxqm/kfgKkc/KLHC5qIujMvnnarD9ra1cEcrs7qshTUSksPihGrWHVG5+osAIQ68577Zpww7SGapmzSt4Nw==}
    engines: {node: '>=18'}
    cpu: [ia32]
    os: [linux]

  '@esbuild/linux-ia32@0.27.2':
    resolution: {integrity: sha512-MJt5BRRSScPDwG2hLelYhAAKh9imjHK5+NE/tvnRLbIqUWa+0E9N4WNMjmp/kXXPHZGqPLxggwVhz7QP8CTR8w==}
    engines: {node: '>=18'}
    cpu: [ia32]
    os: [linux]

  '@esbuild/linux-loong64@0.27.0':
    resolution: {integrity: sha512-QbEREjdJeIreIAbdG2hLU1yXm1uu+LTdzoq1KCo4G4pFOLlvIspBm36QrQOar9LFduavoWX2msNFAAAY9j4BDg==}
    engines: {node: '>=18'}
    cpu: [loong64]
    os: [linux]

  '@esbuild/linux-loong64@0.27.2':
    resolution: {integrity: sha512-lugyF1atnAT463aO6KPshVCJK5NgRnU4yb3FUumyVz+cGvZbontBgzeGFO1nF+dPueHD367a2ZXe1NtUkAjOtg==}
    engines: {node: '>=18'}
    cpu: [loong64]
    os: [linux]

  '@esbuild/linux-mips64el@0.27.0':
    resolution: {integrity: sha512-sJz3zRNe4tO2wxvDpH/HYJilb6+2YJxo/ZNbVdtFiKDufzWq4JmKAiHy9iGoLjAV7r/W32VgaHGkk35cUXlNOg==}
    engines: {node: '>=18'}
    cpu: [mips64el]
    os: [linux]

  '@esbuild/linux-mips64el@0.27.2':
    resolution: {integrity: sha512-nlP2I6ArEBewvJ2gjrrkESEZkB5mIoaTswuqNFRv/WYd+ATtUpe9Y09RnJvgvdag7he0OWgEZWhviS1OTOKixw==}
    engines: {node: '>=18'}
    cpu: [mips64el]
    os: [linux]

  '@esbuild/linux-ppc64@0.27.0':
    resolution: {integrity: sha512-z9N10FBD0DCS2dmSABDBb5TLAyF1/ydVb+N4pi88T45efQ/w4ohr/F/QYCkxDPnkhkp6AIpIcQKQ8F0ANoA2JA==}
    engines: {node: '>=18'}
    cpu: [ppc64]
    os: [linux]

  '@esbuild/linux-ppc64@0.27.2':
    resolution: {integrity: sha512-C92gnpey7tUQONqg1n6dKVbx3vphKtTHJaNG2Ok9lGwbZil6DrfyecMsp9CrmXGQJmZ7iiVXvvZH6Ml5hL6XdQ==}
    engines: {node: '>=18'}
    cpu: [ppc64]
    os: [linux]

  '@esbuild/linux-riscv64@0.27.0':
    resolution: {integrity: sha512-pQdyAIZ0BWIC5GyvVFn5awDiO14TkT/19FTmFcPdDec94KJ1uZcmFs21Fo8auMXzD4Tt+diXu1LW1gHus9fhFQ==}
    engines: {node: '>=18'}
    cpu: [riscv64]
    os: [linux]

  '@esbuild/linux-riscv64@0.27.2':
    resolution: {integrity: sha512-B5BOmojNtUyN8AXlK0QJyvjEZkWwy/FKvakkTDCziX95AowLZKR6aCDhG7LeF7uMCXEJqwa8Bejz5LTPYm8AvA==}
    engines: {node: '>=18'}
    cpu: [riscv64]
    os: [linux]

  '@esbuild/linux-s390x@0.27.0':
    resolution: {integrity: sha512-hPlRWR4eIDDEci953RI1BLZitgi5uqcsjKMxwYfmi4LcwyWo2IcRP+lThVnKjNtk90pLS8nKdroXYOqW+QQH+w==}
    engines: {node: '>=18'}
    cpu: [s390x]
    os: [linux]

  '@esbuild/linux-s390x@0.27.2':
    resolution: {integrity: sha512-p4bm9+wsPwup5Z8f4EpfN63qNagQ47Ua2znaqGH6bqLlmJ4bx97Y9JdqxgGZ6Y8xVTixUnEkoKSHcpRlDnNr5w==}
    engines: {node: '>=18'}
    cpu: [s390x]
    os: [linux]

  '@esbuild/linux-x64@0.27.0':
    resolution: {integrity: sha512-1hBWx4OUJE2cab++aVZ7pObD6s+DK4mPGpemtnAORBvb5l/g5xFGk0vc0PjSkrDs0XaXj9yyob3d14XqvnQ4gw==}
    engines: {node: '>=18'}
    cpu: [x64]
    os: [linux]

  '@esbuild/linux-x64@0.27.2':
    resolution: {integrity: sha512-uwp2Tip5aPmH+NRUwTcfLb+W32WXjpFejTIOWZFw/v7/KnpCDKG66u4DLcurQpiYTiYwQ9B7KOeMJvLCu/OvbA==}
    engines: {node: '>=18'}
    cpu: [x64]
    os: [linux]

  '@esbuild/netbsd-arm64@0.27.0':
    resolution: {integrity: sha512-6m0sfQfxfQfy1qRuecMkJlf1cIzTOgyaeXaiVaaki8/v+WB+U4hc6ik15ZW6TAllRlg/WuQXxWj1jx6C+dfy3w==}
    engines: {node: '>=18'}
    cpu: [arm64]
    os: [netbsd]

  '@esbuild/netbsd-arm64@0.27.2':
    resolution: {integrity: sha512-Kj6DiBlwXrPsCRDeRvGAUb/LNrBASrfqAIok+xB0LxK8CHqxZ037viF13ugfsIpePH93mX7xfJp97cyDuTZ3cw==}
    engines: {node: '>=18'}
    cpu: [arm64]
    os: [netbsd]

  '@esbuild/netbsd-x64@0.27.0':
    resolution: {integrity: sha512-xbbOdfn06FtcJ9d0ShxxvSn2iUsGd/lgPIO2V3VZIPDbEaIj1/3nBBe1AwuEZKXVXkMmpr6LUAgMkLD/4D2PPA==}
    engines: {node: '>=18'}
    cpu: [x64]
    os: [netbsd]

  '@esbuild/netbsd-x64@0.27.2':
    resolution: {integrity: sha512-HwGDZ0VLVBY3Y+Nw0JexZy9o/nUAWq9MlV7cahpaXKW6TOzfVno3y3/M8Ga8u8Yr7GldLOov27xiCnqRZf0tCA==}
    engines: {node: '>=18'}
    cpu: [x64]
    os: [netbsd]

  '@esbuild/openbsd-arm64@0.27.0':
    resolution: {integrity: sha512-fWgqR8uNbCQ/GGv0yhzttj6sU/9Z5/Sv/VGU3F5OuXK6J6SlriONKrQ7tNlwBrJZXRYk5jUhuWvF7GYzGguBZQ==}
    engines: {node: '>=18'}
    cpu: [arm64]
    os: [openbsd]

  '@esbuild/openbsd-arm64@0.27.2':
    resolution: {integrity: sha512-DNIHH2BPQ5551A7oSHD0CKbwIA/Ox7+78/AWkbS5QoRzaqlev2uFayfSxq68EkonB+IKjiuxBFoV8ESJy8bOHA==}
    engines: {node: '>=18'}
    cpu: [arm64]
    os: [openbsd]

  '@esbuild/openbsd-x64@0.27.0':
    resolution: {integrity: sha512-aCwlRdSNMNxkGGqQajMUza6uXzR/U0dIl1QmLjPtRbLOx3Gy3otfFu/VjATy4yQzo9yFDGTxYDo1FfAD9oRD2A==}
    engines: {node: '>=18'}
    cpu: [x64]
    os: [openbsd]

  '@esbuild/openbsd-x64@0.27.2':
    resolution: {integrity: sha512-/it7w9Nb7+0KFIzjalNJVR5bOzA9Vay+yIPLVHfIQYG/j+j9VTH84aNB8ExGKPU4AzfaEvN9/V4HV+F+vo8OEg==}
    engines: {node: '>=18'}
    cpu: [x64]
    os: [openbsd]

  '@esbuild/openharmony-arm64@0.27.0':
    resolution: {integrity: sha512-nyvsBccxNAsNYz2jVFYwEGuRRomqZ149A39SHWk4hV0jWxKM0hjBPm3AmdxcbHiFLbBSwG6SbpIcUbXjgyECfA==}
    engines: {node: '>=18'}
    cpu: [arm64]
    os: [openharmony]

  '@esbuild/openharmony-arm64@0.27.2':
    resolution: {integrity: sha512-LRBbCmiU51IXfeXk59csuX/aSaToeG7w48nMwA6049Y4J4+VbWALAuXcs+qcD04rHDuSCSRKdmY63sruDS5qag==}
    engines: {node: '>=18'}
    cpu: [arm64]
    os: [openharmony]

  '@esbuild/sunos-x64@0.27.0':
    resolution: {integrity: sha512-Q1KY1iJafM+UX6CFEL+F4HRTgygmEW568YMqDA5UV97AuZSm21b7SXIrRJDwXWPzr8MGr75fUZPV67FdtMHlHA==}
    engines: {node: '>=18'}
    cpu: [x64]
    os: [sunos]

  '@esbuild/sunos-x64@0.27.2':
    resolution: {integrity: sha512-kMtx1yqJHTmqaqHPAzKCAkDaKsffmXkPHThSfRwZGyuqyIeBvf08KSsYXl+abf5HDAPMJIPnbBfXvP2ZC2TfHg==}
    engines: {node: '>=18'}
    cpu: [x64]
    os: [sunos]

  '@esbuild/win32-arm64@0.27.0':
    resolution: {integrity: sha512-W1eyGNi6d+8kOmZIwi/EDjrL9nxQIQ0MiGqe/AWc6+IaHloxHSGoeRgDRKHFISThLmsewZ5nHFvGFWdBYlgKPg==}
    engines: {node: '>=18'}
    cpu: [arm64]
    os: [win32]

  '@esbuild/win32-arm64@0.27.2':
    resolution: {integrity: sha512-Yaf78O/B3Kkh+nKABUF++bvJv5Ijoy9AN1ww904rOXZFLWVc5OLOfL56W+C8F9xn5JQZa3UX6m+IktJnIb1Jjg==}
    engines: {node: '>=18'}
    cpu: [arm64]
    os: [win32]

  '@esbuild/win32-ia32@0.27.0':
    resolution: {integrity: sha512-30z1aKL9h22kQhilnYkORFYt+3wp7yZsHWus+wSKAJR8JtdfI76LJ4SBdMsCopTR3z/ORqVu5L1vtnHZWVj4cQ==}
    engines: {node: '>=18'}
    cpu: [ia32]
    os: [win32]

  '@esbuild/win32-ia32@0.27.2':
    resolution: {integrity: sha512-Iuws0kxo4yusk7sw70Xa2E2imZU5HoixzxfGCdxwBdhiDgt9vX9VUCBhqcwY7/uh//78A1hMkkROMJq9l27oLQ==}
    engines: {node: '>=18'}
    cpu: [ia32]
    os: [win32]

  '@esbuild/win32-x64@0.27.0':
    resolution: {integrity: sha512-aIitBcjQeyOhMTImhLZmtxfdOcuNRpwlPNmlFKPcHQYPhEssw75Cl1TSXJXpMkzaua9FUetx/4OQKq7eJul5Cg==}
    engines: {node: '>=18'}
    cpu: [x64]
    os: [win32]

  '@esbuild/win32-x64@0.27.2':
    resolution: {integrity: sha512-sRdU18mcKf7F+YgheI/zGf5alZatMUTKj/jNS6l744f9u3WFu4v7twcUI9vu4mknF4Y9aDlblIie0IM+5xxaqQ==}
    engines: {node: '>=18'}
    cpu: [x64]
    os: [win32]

  '@eslint-community/eslint-utils@4.9.0':
    resolution: {integrity: sha512-ayVFHdtZ+hsq1t2Dy24wCmGXGe4q9Gu3smhLYALJrr473ZH27MsnSL+LKUlimp4BWJqMDMLmPpx/Q9R3OAlL4g==}
    engines: {node: ^12.22.0 || ^14.17.0 || >=16.0.0}
    peerDependencies:
      eslint: ^6.0.0 || ^7.0.0 || >=8.0.0

  '@eslint-community/regexpp@4.12.2':
    resolution: {integrity: sha512-EriSTlt5OC9/7SXkRSCAhfSxxoSUgBm33OH+IkwbdpgoqsSsUg7y3uh+IICI/Qg4BBWr3U2i39RpmycbxMq4ew==}
    engines: {node: ^12.0.0 || ^14.0.0 || >=16.0.0}

  '@eslint/config-array@0.21.1':
    resolution: {integrity: sha512-aw1gNayWpdI/jSYVgzN5pL0cfzU02GT3NBpeT/DXbx1/1x7ZKxFPd9bwrzygx/qiwIQiJ1sw/zD8qY/kRvlGHA==}
    engines: {node: ^18.18.0 || ^20.9.0 || >=21.1.0}

  '@eslint/config-helpers@0.4.2':
    resolution: {integrity: sha512-gBrxN88gOIf3R7ja5K9slwNayVcZgK6SOUORm2uBzTeIEfeVaIhOpCtTox3P6R7o2jLFwLFTLnC7kU/RGcYEgw==}
    engines: {node: ^18.18.0 || ^20.9.0 || >=21.1.0}

  '@eslint/core@0.17.0':
    resolution: {integrity: sha512-yL/sLrpmtDaFEiUj1osRP4TI2MDz1AddJL+jZ7KSqvBuliN4xqYY54IfdN8qD8Toa6g1iloph1fxQNkjOxrrpQ==}
    engines: {node: ^18.18.0 || ^20.9.0 || >=21.1.0}

  '@eslint/eslintrc@3.3.1':
    resolution: {integrity: sha512-gtF186CXhIl1p4pJNGZw8Yc6RlshoePRvE0X91oPGb3vZ8pM3qOS9W9NGPat9LziaBV7XrJWGylNQXkGcnM3IQ==}
    engines: {node: ^18.18.0 || ^20.9.0 || >=21.1.0}

  '@eslint/js@9.39.2':
    resolution: {integrity: sha512-q1mjIoW1VX4IvSocvM/vbTiveKC4k9eLrajNEuSsmjymSDEbpGddtpfOoN7YGAqBK3NG+uqo8ia4PDTt8buCYA==}
    engines: {node: ^18.18.0 || ^20.9.0 || >=21.1.0}

  '@eslint/object-schema@2.1.7':
    resolution: {integrity: sha512-VtAOaymWVfZcmZbp6E2mympDIHvyjXs/12LqWYjVw6qjrfF+VK+fyG33kChz3nnK+SU5/NeHOqrTEHS8sXO3OA==}
    engines: {node: ^18.18.0 || ^20.9.0 || >=21.1.0}

  '@eslint/plugin-kit@0.4.1':
    resolution: {integrity: sha512-43/qtrDUokr7LJqoF2c3+RInu/t4zfrpYdoSDfYyhg52rwLV6TnOvdG4fXm7IkSB3wErkcmJS9iEhjVtOSEjjA==}
    engines: {node: ^18.18.0 || ^20.9.0 || >=21.1.0}

  '@exodus/bytes@1.7.0':
    resolution: {integrity: sha512-5i+BtvujK/vM07YCGDyz4C4AyDzLmhxHMtM5HpUyPRtJPBdFPsj290ffXW+UXY21/G7GtXeHD2nRmq0T1ShyQQ==}
    engines: {node: ^20.19.0 || ^22.12.0 || >=24.0.0}
    peerDependencies:
      '@exodus/crypto': ^1.0.0-rc.4
    peerDependenciesMeta:
      '@exodus/crypto':
        optional: true

  '@fastify/busboy@2.1.1':
    resolution: {integrity: sha512-vBZP4NlzfOlerQTnba4aqZoMhE/a9HY7HRqoOPaETQcSQuWEIyZMHGfVu6w9wGtGK5fED5qRs2DteVCjOH60sA==}
    engines: {node: '>=14'}

  '@floating-ui/core@1.7.3':
    resolution: {integrity: sha512-sGnvb5dmrJaKEZ+LDIpguvdX3bDlEllmv4/ClQ9awcmCZrlx5jQyyMWFM5kBI+EyNOCDDiKk8il0zeuX3Zlg/w==}

  '@floating-ui/dom@1.7.4':
    resolution: {integrity: sha512-OOchDgh4F2CchOX94cRVqhvy7b3AFb+/rQXyswmzmGakRfkMgoWVjfnLWkRirfLEfuD4ysVW16eXzwt3jHIzKA==}

  '@floating-ui/react-dom@2.1.6':
    resolution: {integrity: sha512-4JX6rEatQEvlmgU80wZyq9RT96HZJa88q8hp0pBd+LrczeDI4o6uA2M+uvxngVHo4Ihr8uibXxH6+70zhAFrVw==}
    peerDependencies:
      react: '>=16.8.0'
      react-dom: '>=16.8.0'

  '@floating-ui/react@0.26.28':
    resolution: {integrity: sha512-yORQuuAtVpiRjpMhdc0wJj06b9JFjrYF4qp96j++v2NBpbi6SEGF7donUJ3TMieerQ6qVkAv1tgr7L4r5roTqw==}
    peerDependencies:
      react: '>=16.8.0'
      react-dom: '>=16.8.0'

  '@floating-ui/utils@0.2.10':
    resolution: {integrity: sha512-aGTxbpbg8/b5JfU1HXSrbH3wXZuLPJcNEcZQFMxLs3oSzgtVu6nFPkbbGGUvBcUjKV2YyB9Wxxabo+HEH9tcRQ==}

  '@formatjs/intl-localematcher@0.6.2':
    resolution: {integrity: sha512-XOMO2Hupl0wdd172Y06h6kLpBz6Dv+J4okPLl4LPtzbr8f66WbIoy4ev98EBuZ6ZK4h5ydTN6XneT4QVpD7cdA==}

  '@headlessui/react@2.2.9':
    resolution: {integrity: sha512-Mb+Un58gwBn0/yWZfyrCh0TJyurtT+dETj7YHleylHk5od3dv2XqETPGWMyQ5/7sYN7oWdyM1u9MvC0OC8UmzQ==}
    engines: {node: '>=10'}
    peerDependencies:
      react: ^18 || ^19 || ^19.0.0-rc
      react-dom: ^18 || ^19 || ^19.0.0-rc

  '@huggingface/jinja@0.5.3':
    resolution: {integrity: sha512-asqfZ4GQS0hD876Uw4qiUb7Tr/V5Q+JZuo2L+BtdrD4U40QU58nIRq3ZSgAzJgT874VLjhGVacaYfrdpXtEvtA==}
    engines: {node: '>=18'}

  '@huggingface/transformers@3.8.1':
    resolution: {integrity: sha512-tsTk4zVjImqdqjS8/AOZg2yNLd1z9S5v+7oUPpXaasDRwEDhB+xnglK1k5cad26lL5/ZIaeREgWWy0bs9y9pPA==}

  '@humanfs/core@0.19.1':
    resolution: {integrity: sha512-5DyQ4+1JEUzejeK1JGICcideyfUbGixgS9jNgex5nqkW+cY7WZhxBigmieN5Qnw9ZosSNVC9KQKyb+GUaGyKUA==}
    engines: {node: '>=18.18.0'}

  '@humanfs/node@0.16.7':
    resolution: {integrity: sha512-/zUx+yOsIrG4Y43Eh2peDeKCxlRt/gET6aHfaKpuq267qXdYDFViVHfMaLyygZOnl0kGWxFIgsBy8QFuTLUXEQ==}
    engines: {node: '>=18.18.0'}

  '@humanwhocodes/module-importer@1.0.1':
    resolution: {integrity: sha512-bxveV4V8v5Yb4ncFTT3rPSgZBOpCkjfK0y4oVVVJwIuDVBRMDXrPyXRL988i5ap9m9bnyEEjWfm5WkBmtffLfA==}
    engines: {node: '>=12.22'}

  '@humanwhocodes/retry@0.4.3':
    resolution: {integrity: sha512-bV0Tgo9K4hfPCek+aMAn81RppFKv2ySDQeMoSZuvTASywNTnVJCArCZE2FWqpvIatKu7VMRLWlR1EazvVhDyhQ==}
    engines: {node: '>=18.18'}

  '@iconify/types@2.0.0':
    resolution: {integrity: sha512-+wluvCrRhXrhyOmRDJ3q8mux9JkKy5SJ/v8ol2tu4FVjyYvtEzkc/3pK15ET6RKg4b4w4BmTk1+gsCUhf21Ykg==}

  '@iconify/utils@3.0.2':
    resolution: {integrity: sha512-EfJS0rLfVuRuJRn4psJHtK2A9TqVnkxPpHY6lYHiB9+8eSuudsxbwMiavocG45ujOo6FJ+CIRlRnlOGinzkaGQ==}

  '@img/colour@1.0.0':
    resolution: {integrity: sha512-A5P/LfWGFSl6nsckYtjw9da+19jB8hkJ6ACTGcDfEJ0aE+l2n2El7dsVM7UVHZQ9s2lmYMWlrS21YLy2IR1LUw==}
    engines: {node: '>=18'}

  '@img/sharp-darwin-arm64@0.34.5':
    resolution: {integrity: sha512-imtQ3WMJXbMY4fxb/Ndp6HBTNVtWCUI0WdobyheGf5+ad6xX8VIDO8u2xE4qc/fr08CKG/7dDseFtn6M6g/r3w==}
    engines: {node: ^18.17.0 || ^20.3.0 || >=21.0.0}
    cpu: [arm64]
    os: [darwin]

  '@img/sharp-darwin-x64@0.34.5':
    resolution: {integrity: sha512-YNEFAF/4KQ/PeW0N+r+aVVsoIY0/qxxikF2SWdp+NRkmMB7y9LBZAVqQ4yhGCm/H3H270OSykqmQMKLBhBJDEw==}
    engines: {node: ^18.17.0 || ^20.3.0 || >=21.0.0}
    cpu: [x64]
    os: [darwin]

  '@img/sharp-libvips-darwin-arm64@1.2.4':
    resolution: {integrity: sha512-zqjjo7RatFfFoP0MkQ51jfuFZBnVE2pRiaydKJ1G/rHZvnsrHAOcQALIi9sA5co5xenQdTugCvtb1cuf78Vf4g==}
    cpu: [arm64]
    os: [darwin]

  '@img/sharp-libvips-darwin-x64@1.2.4':
    resolution: {integrity: sha512-1IOd5xfVhlGwX+zXv2N93k0yMONvUlANylbJw1eTah8K/Jtpi15KC+WSiaX/nBmbm2HxRM1gZ0nSdjSsrZbGKg==}
    cpu: [x64]
    os: [darwin]

  '@img/sharp-libvips-linux-arm64@1.2.4':
    resolution: {integrity: sha512-excjX8DfsIcJ10x1Kzr4RcWe1edC9PquDRRPx3YVCvQv+U5p7Yin2s32ftzikXojb1PIFc/9Mt28/y+iRklkrw==}
    cpu: [arm64]
    os: [linux]

  '@img/sharp-libvips-linux-arm@1.2.4':
    resolution: {integrity: sha512-bFI7xcKFELdiNCVov8e44Ia4u2byA+l3XtsAj+Q8tfCwO6BQ8iDojYdvoPMqsKDkuoOo+X6HZA0s0q11ANMQ8A==}
    cpu: [arm]
    os: [linux]

  '@img/sharp-libvips-linux-ppc64@1.2.4':
    resolution: {integrity: sha512-FMuvGijLDYG6lW+b/UvyilUWu5Ayu+3r2d1S8notiGCIyYU/76eig1UfMmkZ7vwgOrzKzlQbFSuQfgm7GYUPpA==}
    cpu: [ppc64]
    os: [linux]

  '@img/sharp-libvips-linux-riscv64@1.2.4':
    resolution: {integrity: sha512-oVDbcR4zUC0ce82teubSm+x6ETixtKZBh/qbREIOcI3cULzDyb18Sr/Wcyx7NRQeQzOiHTNbZFF1UwPS2scyGA==}
    cpu: [riscv64]
    os: [linux]

  '@img/sharp-libvips-linux-s390x@1.2.4':
    resolution: {integrity: sha512-qmp9VrzgPgMoGZyPvrQHqk02uyjA0/QrTO26Tqk6l4ZV0MPWIW6LTkqOIov+J1yEu7MbFQaDpwdwJKhbJvuRxQ==}
    cpu: [s390x]
    os: [linux]

  '@img/sharp-libvips-linux-x64@1.2.4':
    resolution: {integrity: sha512-tJxiiLsmHc9Ax1bz3oaOYBURTXGIRDODBqhveVHonrHJ9/+k89qbLl0bcJns+e4t4rvaNBxaEZsFtSfAdquPrw==}
    cpu: [x64]
    os: [linux]

  '@img/sharp-libvips-linuxmusl-arm64@1.2.4':
    resolution: {integrity: sha512-FVQHuwx1IIuNow9QAbYUzJ+En8KcVm9Lk5+uGUQJHaZmMECZmOlix9HnH7n1TRkXMS0pGxIJokIVB9SuqZGGXw==}
    cpu: [arm64]
    os: [linux]

  '@img/sharp-libvips-linuxmusl-x64@1.2.4':
    resolution: {integrity: sha512-+LpyBk7L44ZIXwz/VYfglaX/okxezESc6UxDSoyo2Ks6Jxc4Y7sGjpgU9s4PMgqgjj1gZCylTieNamqA1MF7Dg==}
    cpu: [x64]
    os: [linux]

  '@img/sharp-linux-arm64@0.34.5':
    resolution: {integrity: sha512-bKQzaJRY/bkPOXyKx5EVup7qkaojECG6NLYswgktOZjaXecSAeCWiZwwiFf3/Y+O1HrauiE3FVsGxFg8c24rZg==}
    engines: {node: ^18.17.0 || ^20.3.0 || >=21.0.0}
    cpu: [arm64]
    os: [linux]

  '@img/sharp-linux-arm@0.34.5':
    resolution: {integrity: sha512-9dLqsvwtg1uuXBGZKsxem9595+ujv0sJ6Vi8wcTANSFpwV/GONat5eCkzQo/1O6zRIkh0m/8+5BjrRr7jDUSZw==}
    engines: {node: ^18.17.0 || ^20.3.0 || >=21.0.0}
    cpu: [arm]
    os: [linux]

  '@img/sharp-linux-ppc64@0.34.5':
    resolution: {integrity: sha512-7zznwNaqW6YtsfrGGDA6BRkISKAAE1Jo0QdpNYXNMHu2+0dTrPflTLNkpc8l7MUP5M16ZJcUvysVWWrMefZquA==}
    engines: {node: ^18.17.0 || ^20.3.0 || >=21.0.0}
    cpu: [ppc64]
    os: [linux]

  '@img/sharp-linux-riscv64@0.34.5':
    resolution: {integrity: sha512-51gJuLPTKa7piYPaVs8GmByo7/U7/7TZOq+cnXJIHZKavIRHAP77e3N2HEl3dgiqdD/w0yUfiJnII77PuDDFdw==}
    engines: {node: ^18.17.0 || ^20.3.0 || >=21.0.0}
    cpu: [riscv64]
    os: [linux]

  '@img/sharp-linux-s390x@0.34.5':
    resolution: {integrity: sha512-nQtCk0PdKfho3eC5MrbQoigJ2gd1CgddUMkabUj+rBevs8tZ2cULOx46E7oyX+04WGfABgIwmMC0VqieTiR4jg==}
    engines: {node: ^18.17.0 || ^20.3.0 || >=21.0.0}
    cpu: [s390x]
    os: [linux]

  '@img/sharp-linux-x64@0.34.5':
    resolution: {integrity: sha512-MEzd8HPKxVxVenwAa+JRPwEC7QFjoPWuS5NZnBt6B3pu7EG2Ge0id1oLHZpPJdn3OQK+BQDiw9zStiHBTJQQQQ==}
    engines: {node: ^18.17.0 || ^20.3.0 || >=21.0.0}
    cpu: [x64]
    os: [linux]

  '@img/sharp-linuxmusl-arm64@0.34.5':
    resolution: {integrity: sha512-fprJR6GtRsMt6Kyfq44IsChVZeGN97gTD331weR1ex1c1rypDEABN6Tm2xa1wE6lYb5DdEnk03NZPqA7Id21yg==}
    engines: {node: ^18.17.0 || ^20.3.0 || >=21.0.0}
    cpu: [arm64]
    os: [linux]

  '@img/sharp-linuxmusl-x64@0.34.5':
    resolution: {integrity: sha512-Jg8wNT1MUzIvhBFxViqrEhWDGzqymo3sV7z7ZsaWbZNDLXRJZoRGrjulp60YYtV4wfY8VIKcWidjojlLcWrd8Q==}
    engines: {node: ^18.17.0 || ^20.3.0 || >=21.0.0}
    cpu: [x64]
    os: [linux]

  '@img/sharp-wasm32@0.34.5':
    resolution: {integrity: sha512-OdWTEiVkY2PHwqkbBI8frFxQQFekHaSSkUIJkwzclWZe64O1X4UlUjqqqLaPbUpMOQk6FBu/HtlGXNblIs0huw==}
    engines: {node: ^18.17.0 || ^20.3.0 || >=21.0.0}
    cpu: [wasm32]

  '@img/sharp-win32-arm64@0.34.5':
    resolution: {integrity: sha512-WQ3AgWCWYSb2yt+IG8mnC6Jdk9Whs7O0gxphblsLvdhSpSTtmu69ZG1Gkb6NuvxsNACwiPV6cNSZNzt0KPsw7g==}
    engines: {node: ^18.17.0 || ^20.3.0 || >=21.0.0}
    cpu: [arm64]
    os: [win32]

  '@img/sharp-win32-ia32@0.34.5':
    resolution: {integrity: sha512-FV9m/7NmeCmSHDD5j4+4pNI8Cp3aW+JvLoXcTUo0IqyjSfAZJ8dIUmijx1qaJsIiU+Hosw6xM5KijAWRJCSgNg==}
    engines: {node: ^18.17.0 || ^20.3.0 || >=21.0.0}
    cpu: [ia32]
    os: [win32]

  '@img/sharp-win32-x64@0.34.5':
    resolution: {integrity: sha512-+29YMsqY2/9eFEiW93eqWnuLcWcufowXewwSNIT6UwZdUUCrM3oFjMWH/Z6/TMmb4hlFenmfAVbpWeup2jryCw==}
    engines: {node: ^18.17.0 || ^20.3.0 || >=21.0.0}
    cpu: [x64]
    os: [win32]

  '@isaacs/balanced-match@4.0.1':
    resolution: {integrity: sha512-yzMTt9lEb8Gv7zRioUilSglI0c0smZ9k5D65677DLWLtWJaXIS3CqcGyUFByYKlnUj6TkjLVs54fBl6+TiGQDQ==}
    engines: {node: 20 || >=22}

  '@isaacs/brace-expansion@5.0.0':
    resolution: {integrity: sha512-ZT55BDLV0yv0RBm2czMiZ+SqCGO7AvmOM3G/w2xhVPH+te0aKgFjmBvGlL1dH+ql2tgGO3MVrbb3jCKyvpgnxA==}
    engines: {node: 20 || >=22}

  '@isaacs/fs-minipass@4.0.1':
    resolution: {integrity: sha512-wgm9Ehl2jpeqP3zw/7mo3kRHFp5MEDhqAdwy1fTGkHAwnkGOVsgpvQhL8B5n1qlb01jV3n/bI0ZfZp5lWA1k4w==}
    engines: {node: '>=18.0.0'}

  '@jridgewell/gen-mapping@0.3.13':
    resolution: {integrity: sha512-2kkt/7niJ6MgEPxF0bYdQ6etZaA+fQvDcLKckhy1yIQOzaoKjBBjSj63/aLVjYE3qhRt5dvM+uUyfCg6UKCBbA==}

  '@jridgewell/remapping@2.3.5':
    resolution: {integrity: sha512-LI9u/+laYG4Ds1TDKSJW2YPrIlcVYOwi2fUC6xB43lueCjgxV4lffOCZCtYFiH6TNOX+tQKXx97T4IKHbhyHEQ==}

  '@jridgewell/resolve-uri@3.1.2':
    resolution: {integrity: sha512-bRISgCIjP20/tbWSPWMEi54QVPRZExkuD9lJL+UIxUKtwVJA8wW1Trb1jMs1RFXo1CBTNZ/5hpC9QvmKWdopKw==}
    engines: {node: '>=6.0.0'}

  '@jridgewell/sourcemap-codec@1.5.5':
    resolution: {integrity: sha512-cYQ9310grqxueWbl+WuIUIaiUaDcj7WOq5fVhEljNVgRfOUhY9fy2zTvfoqWsnebh8Sl70VScFbICvJnLKB0Og==}

  '@jridgewell/trace-mapping@0.3.31':
    resolution: {integrity: sha512-zzNR+SdQSDJzc8joaeP8QQoCQr8NuYx2dIIytl1QeBEZHJ9uW6hebsrYgbz8hJwUQao3TWCMtmfV8Nu1twOLAw==}

  '@kwsites/file-exists@1.1.1':
    resolution: {integrity: sha512-m9/5YGR18lIwxSFDwfE3oA7bWuq9kdau6ugN4H2rJeyhFQZcG9AgSHkQtSD15a8WvTgfz9aikZMrKPHvbpqFiw==}

  '@kwsites/promise-deferred@1.1.1':
    resolution: {integrity: sha512-GaHYm+c0O9MjZRu0ongGBRbinu8gVAMd2UZjji6jVmqKtZluZnptXGWhz1E8j8D2HJ3f/yMxKAUC0b+57wncIw==}

  '@mdx-js/mdx@3.1.1':
    resolution: {integrity: sha512-f6ZO2ifpwAQIpzGWaBQT2TXxPv6z3RBzQKpVftEWN78Vl/YweF1uwussDx8ECAXVtr3Rs89fKyG9YlzUs9DyGQ==}

  '@mermaid-js/parser@0.6.3':
    resolution: {integrity: sha512-lnjOhe7zyHjc+If7yT4zoedx2vo4sHaTmtkl1+or8BRTnCtDmcTpAjpzDSfCZrshM5bCoz0GyidzadJAH1xobA==}

  '@napi-rs/simple-git-android-arm-eabi@0.1.22':
    resolution: {integrity: sha512-JQZdnDNm8o43A5GOzwN/0Tz3CDBQtBUNqzVwEopm32uayjdjxev1Csp1JeaqF3v9djLDIvsSE39ecsN2LhCKKQ==}
    engines: {node: '>= 10'}
    cpu: [arm]
    os: [android]

  '@napi-rs/simple-git-android-arm64@0.1.22':
    resolution: {integrity: sha512-46OZ0SkhnvM+fapWjzg/eqbJvClxynUpWYyYBn4jAj7GQs1/Yyc8431spzDmkA8mL0M7Xo8SmbkzTDE7WwYAfg==}
    engines: {node: '>= 10'}
    cpu: [arm64]
    os: [android]

  '@napi-rs/simple-git-darwin-arm64@0.1.22':
    resolution: {integrity: sha512-zH3h0C8Mkn9//MajPI6kHnttywjsBmZ37fhLX/Fiw5XKu84eHA6dRyVtMzoZxj6s+bjNTgaMgMUucxPn9ktxTQ==}
    engines: {node: '>= 10'}
    cpu: [arm64]
    os: [darwin]

  '@napi-rs/simple-git-darwin-x64@0.1.22':
    resolution: {integrity: sha512-GZN7lRAkGKB6PJxWsoyeYJhh85oOOjVNyl+/uipNX8bR+mFDCqRsCE3rRCFGV9WrZUHXkcuRL2laIRn7lLi3ag==}
    engines: {node: '>= 10'}
    cpu: [x64]
    os: [darwin]

  '@napi-rs/simple-git-freebsd-x64@0.1.22':
    resolution: {integrity: sha512-xyqX1C5I0WBrUgZONxHjZH5a4LqQ9oki3SKFAVpercVYAcx3pq6BkZy1YUOP4qx78WxU1CCNfHBN7V+XO7D99A==}
    engines: {node: '>= 10'}
    cpu: [x64]
    os: [freebsd]

  '@napi-rs/simple-git-linux-arm-gnueabihf@0.1.22':
    resolution: {integrity: sha512-4LOtbp9ll93B9fxRvXiUJd1/RM3uafMJE7dGBZGKWBMGM76+BAcCEUv2BY85EfsU/IgopXI6n09TycRfPWOjxA==}
    engines: {node: '>= 10'}
    cpu: [arm]
    os: [linux]

  '@napi-rs/simple-git-linux-arm64-gnu@0.1.22':
    resolution: {integrity: sha512-GVOjP/JjCzbQ0kSqao7ctC/1sodVtv5VF57rW9BFpo2y6tEYPCqHnkQkTpieuwMNe+TVOhBUC1+wH0d9/knIHg==}
    engines: {node: '>= 10'}
    cpu: [arm64]
    os: [linux]

  '@napi-rs/simple-git-linux-arm64-musl@0.1.22':
    resolution: {integrity: sha512-MOs7fPyJiU/wqOpKzAOmOpxJ/TZfP4JwmvPad/cXTOWYwwyppMlXFRms3i98EU3HOazI/wMU2Ksfda3+TBluWA==}
    engines: {node: '>= 10'}
    cpu: [arm64]
    os: [linux]

  '@napi-rs/simple-git-linux-ppc64-gnu@0.1.22':
    resolution: {integrity: sha512-L59dR30VBShRUIZ5/cQHU25upNgKS0AMQ7537J6LCIUEFwwXrKORZKJ8ceR+s3Sr/4jempWVvMdjEpFDE4HYww==}
    engines: {node: '>= 10'}
    cpu: [ppc64]
    os: [linux]

  '@napi-rs/simple-git-linux-s390x-gnu@0.1.22':
    resolution: {integrity: sha512-4FHkPlCSIZUGC6HiADffbe6NVoTBMd65pIwcd40IDbtFKOgFMBA+pWRqKiQ21FERGH16Zed7XHJJoY3jpOqtmQ==}
    engines: {node: '>= 10'}
    cpu: [s390x]
    os: [linux]

  '@napi-rs/simple-git-linux-x64-gnu@0.1.22':
    resolution: {integrity: sha512-Ei1tM5Ho/dwknF3pOzqkNW9Iv8oFzRxE8uOhrITcdlpxRxVrBVptUF6/0WPdvd7R9747D/q61QG/AVyWsWLFKw==}
    engines: {node: '>= 10'}
    cpu: [x64]
    os: [linux]

  '@napi-rs/simple-git-linux-x64-musl@0.1.22':
    resolution: {integrity: sha512-zRYxg7it0p3rLyEJYoCoL2PQJNgArVLyNavHW03TFUAYkYi5bxQ/UFNVpgxMaXohr5yu7qCBqeo9j4DWeysalg==}
    engines: {node: '>= 10'}
    cpu: [x64]
    os: [linux]

  '@napi-rs/simple-git-win32-arm64-msvc@0.1.22':
    resolution: {integrity: sha512-XGFR1fj+Y9cWACcovV2Ey/R2xQOZKs8t+7KHPerYdJ4PtjVzGznI4c2EBHXtdOIYvkw7tL5rZ7FN1HJKdD5Quw==}
    engines: {node: '>= 10'}
    cpu: [arm64]
    os: [win32]

  '@napi-rs/simple-git-win32-ia32-msvc@0.1.22':
    resolution: {integrity: sha512-Gqr9Y0gs6hcNBA1IXBpoqTFnnIoHuZGhrYqaZzEvGMLrTrpbXrXVEtX3DAAD2RLc1b87CPcJ49a7sre3PU3Rfw==}
    engines: {node: '>= 10'}
    cpu: [ia32]
    os: [win32]

  '@napi-rs/simple-git-win32-x64-msvc@0.1.22':
    resolution: {integrity: sha512-hQjcreHmUcpw4UrtkOron1/TQObfe484lxiXFLLUj7aWnnnOVs1mnXq5/Bo9+3NYZldFpFRJPdPBeHCisXkKJg==}
    engines: {node: '>= 10'}
    cpu: [x64]
    os: [win32]

  '@napi-rs/simple-git@0.1.22':
    resolution: {integrity: sha512-bMVoAKhpjTOPHkW/lprDPwv5aD4R4C3Irt8vn+SKA9wudLe9COLxOhurrKRsxmZccUbWXRF7vukNeGUAj5P8kA==}
    engines: {node: '>= 10'}

  '@next/env@16.0.10':
    resolution: {integrity: sha512-8tuaQkyDVgeONQ1MeT9Mkk8pQmZapMKFh5B+OrFUlG3rVmYTXcXlBetBgTurKXGaIZvkoqRT9JL5K3phXcgang==}

  '@next/env@16.1.1':
    resolution: {integrity: sha512-3oxyM97Sr2PqiVyMyrZUtrtM3jqqFxOQJVuKclDsgj/L728iZt/GyslkN4NwarledZATCenbk4Offjk1hQmaAA==}

  '@next/eslint-plugin-next@16.1.1':
    resolution: {integrity: sha512-Ovb/6TuLKbE1UiPcg0p39Ke3puyTCIKN9hGbNItmpQsp+WX3qrjO3WaMVSi6JHr9X1NrmthqIguVHodMJbh/dw==}

  '@next/swc-darwin-arm64@16.0.10':
    resolution: {integrity: sha512-4XgdKtdVsaflErz+B5XeG0T5PeXKDdruDf3CRpnhN+8UebNa5N2H58+3GDgpn/9GBurrQ1uWW768FfscwYkJRg==}
    engines: {node: '>= 10'}
    cpu: [arm64]
    os: [darwin]

  '@next/swc-darwin-arm64@16.1.1':
    resolution: {integrity: sha512-JS3m42ifsVSJjSTzh27nW+Igfha3NdBOFScr9C80hHGrWx55pTrVL23RJbqir7k7/15SKlrLHhh/MQzqBBYrQA==}
    engines: {node: '>= 10'}
    cpu: [arm64]
    os: [darwin]

  '@next/swc-darwin-x64@16.0.10':
    resolution: {integrity: sha512-spbEObMvRKkQ3CkYVOME+ocPDFo5UqHb8EMTS78/0mQ+O1nqE8toHJVioZo4TvebATxgA8XMTHHrScPrn68OGw==}
    engines: {node: '>= 10'}
    cpu: [x64]
    os: [darwin]

  '@next/swc-darwin-x64@16.1.1':
    resolution: {integrity: sha512-hbyKtrDGUkgkyQi1m1IyD3q4I/3m9ngr+V93z4oKHrPcmxwNL5iMWORvLSGAf2YujL+6HxgVvZuCYZfLfb4bGw==}
    engines: {node: '>= 10'}
    cpu: [x64]
    os: [darwin]

  '@next/swc-linux-arm64-gnu@16.0.10':
    resolution: {integrity: sha512-uQtWE3X0iGB8apTIskOMi2w/MKONrPOUCi5yLO+v3O8Mb5c7K4Q5KD1jvTpTF5gJKa3VH/ijKjKUq9O9UhwOYw==}
    engines: {node: '>= 10'}
    cpu: [arm64]
    os: [linux]

  '@next/swc-linux-arm64-gnu@16.1.1':
    resolution: {integrity: sha512-/fvHet+EYckFvRLQ0jPHJCUI5/B56+2DpI1xDSvi80r/3Ez+Eaa2Yq4tJcRTaB1kqj/HrYKn8Yplm9bNoMJpwQ==}
    engines: {node: '>= 10'}
    cpu: [arm64]
    os: [linux]

  '@next/swc-linux-arm64-musl@16.0.10':
    resolution: {integrity: sha512-llA+hiDTrYvyWI21Z0L1GiXwjQaanPVQQwru5peOgtooeJ8qx3tlqRV2P7uH2pKQaUfHxI/WVarvI5oYgGxaTw==}
    engines: {node: '>= 10'}
    cpu: [arm64]
    os: [linux]

  '@next/swc-linux-arm64-musl@16.1.1':
    resolution: {integrity: sha512-MFHrgL4TXNQbBPzkKKur4Fb5ICEJa87HM7fczFs2+HWblM7mMLdco3dvyTI+QmLBU9xgns/EeeINSZD6Ar+oLg==}
    engines: {node: '>= 10'}
    cpu: [arm64]
    os: [linux]

  '@next/swc-linux-x64-gnu@16.0.10':
    resolution: {integrity: sha512-AK2q5H0+a9nsXbeZ3FZdMtbtu9jxW4R/NgzZ6+lrTm3d6Zb7jYrWcgjcpM1k8uuqlSy4xIyPR2YiuUr+wXsavA==}
    engines: {node: '>= 10'}
    cpu: [x64]
    os: [linux]

  '@next/swc-linux-x64-gnu@16.1.1':
    resolution: {integrity: sha512-20bYDfgOQAPUkkKBnyP9PTuHiJGM7HzNBbuqmD0jiFVZ0aOldz+VnJhbxzjcSabYsnNjMPsE0cyzEudpYxsrUQ==}
    engines: {node: '>= 10'}
    cpu: [x64]
    os: [linux]

  '@next/swc-linux-x64-musl@16.0.10':
    resolution: {integrity: sha512-1TDG9PDKivNw5550S111gsO4RGennLVl9cipPhtkXIFVwo31YZ73nEbLjNC8qG3SgTz/QZyYyaFYMeY4BKZR/g==}
    engines: {node: '>= 10'}
    cpu: [x64]
    os: [linux]

  '@next/swc-linux-x64-musl@16.1.1':
    resolution: {integrity: sha512-9pRbK3M4asAHQRkwaXwu601oPZHghuSC8IXNENgbBSyImHv/zY4K5udBusgdHkvJ/Tcr96jJwQYOll0qU8+fPA==}
    engines: {node: '>= 10'}
    cpu: [x64]
    os: [linux]

  '@next/swc-win32-arm64-msvc@16.0.10':
    resolution: {integrity: sha512-aEZIS4Hh32xdJQbHz121pyuVZniSNoqDVx1yIr2hy+ZwJGipeqnMZBJHyMxv2tiuAXGx6/xpTcQJ6btIiBjgmg==}
    engines: {node: '>= 10'}
    cpu: [arm64]
    os: [win32]

  '@next/swc-win32-arm64-msvc@16.1.1':
    resolution: {integrity: sha512-bdfQkggaLgnmYrFkSQfsHfOhk/mCYmjnrbRCGgkMcoOBZ4n+TRRSLmT/CU5SATzlBJ9TpioUyBW/vWFXTqQRiA==}
    engines: {node: '>= 10'}
    cpu: [arm64]
    os: [win32]

  '@next/swc-win32-x64-msvc@16.0.10':
    resolution: {integrity: sha512-E+njfCoFLb01RAFEnGZn6ERoOqhK1Gl3Lfz1Kjnj0Ulfu7oJbuMyvBKNj/bw8XZnenHDASlygTjZICQW+rYW1Q==}
    engines: {node: '>= 10'}
    cpu: [x64]
    os: [win32]

  '@next/swc-win32-x64-msvc@16.1.1':
    resolution: {integrity: sha512-Ncwbw2WJ57Al5OX0k4chM68DKhEPlrXBaSXDCi2kPi5f4d8b3ejr3RRJGfKBLrn2YJL5ezNS7w2TZLHSti8CMw==}
    engines: {node: '>= 10'}
    cpu: [x64]
    os: [win32]

  '@nodelib/fs.scandir@2.1.5':
    resolution: {integrity: sha512-vq24Bq3ym5HEQm2NKCr3yXDwjc7vTsEThRDnkp2DK9p1uqLR+DHurm/NOTo0KG7HYHU7eppKZj3MyqYuMBf62g==}
    engines: {node: '>= 8'}

  '@nodelib/fs.stat@2.0.5':
    resolution: {integrity: sha512-RkhPPp2zrqDAQA/2jNhnztcPAlv64XdhIp7a7454A5ovI7Bukxgt7MX7udwAu3zg1DcpPU0rz3VV1SeaqvY4+A==}
    engines: {node: '>= 8'}

  '@nodelib/fs.walk@1.2.8':
    resolution: {integrity: sha512-oGB+UxlgWcgQkgwo8GcEGwemoTFt3FIO9ababBmaGwXIoBKZ+GTy0pP185beGg7Llih/NSHSV2XAs1lnznocSg==}
    engines: {node: '>= 8'}

  '@opentelemetry/api@1.9.0':
    resolution: {integrity: sha512-3giAOQvZiH5F9bMlMiv8+GSPMeqg0dbaeo58/0SlA9sxSqZhnUtxzX9/2FzyhS9sWQf5S0GJE0AKBrFqjpeYcg==}
    engines: {node: '>=8.0.0'}

  '@pagefind/darwin-arm64@1.4.0':
    resolution: {integrity: sha512-2vMqkbv3lbx1Awea90gTaBsvpzgRs7MuSgKDxW0m9oV1GPZCZbZBJg/qL83GIUEN2BFlY46dtUZi54pwH+/pTQ==}
    cpu: [arm64]
    os: [darwin]

  '@pagefind/darwin-x64@1.4.0':
    resolution: {integrity: sha512-e7JPIS6L9/cJfow+/IAqknsGqEPjJnVXGjpGm25bnq+NPdoD3c/7fAwr1OXkG4Ocjx6ZGSCijXEV4ryMcH2E3A==}
    cpu: [x64]
    os: [darwin]

  '@pagefind/default-ui@1.4.0':
    resolution: {integrity: sha512-wie82VWn3cnGEdIjh4YwNESyS1G6vRHwL6cNjy9CFgNnWW/PGRjsLq300xjVH5sfPFK3iK36UxvIBymtQIEiSQ==}

  '@pagefind/freebsd-x64@1.4.0':
    resolution: {integrity: sha512-WcJVypXSZ+9HpiqZjFXMUobfFfZZ6NzIYtkhQ9eOhZrQpeY5uQFqNWLCk7w9RkMUwBv1HAMDW3YJQl/8OqsV0Q==}
    cpu: [x64]
    os: [freebsd]

  '@pagefind/linux-arm64@1.4.0':
    resolution: {integrity: sha512-PIt8dkqt4W06KGmQjONw7EZbhDF+uXI7i0XtRLN1vjCUxM9vGPdtJc2mUyVPevjomrGz5M86M8bqTr6cgDp1Uw==}
    cpu: [arm64]
    os: [linux]

  '@pagefind/linux-x64@1.4.0':
    resolution: {integrity: sha512-z4oddcWwQ0UHrTHR8psLnVlz6USGJ/eOlDPTDYZ4cI8TK8PgwRUPQZp9D2iJPNIPcS6Qx/E4TebjuGJOyK8Mmg==}
    cpu: [x64]
    os: [linux]

  '@pagefind/windows-x64@1.4.0':
    resolution: {integrity: sha512-NkT+YAdgS2FPCn8mIA9bQhiBs+xmniMGq1LFPDhcFn0+2yIUEiIG06t7bsZlhdjknEQRTSdT7YitP6fC5qwP0g==}
    cpu: [x64]
    os: [win32]

  '@protobufjs/aspromise@1.1.2':
    resolution: {integrity: sha512-j+gKExEuLmKwvz3OgROXtrJ2UG2x8Ch2YZUxahh+s1F2HZ+wAceUNLkvy6zKCPVRkU++ZWQrdxsUeQXmcg4uoQ==}

  '@protobufjs/base64@1.1.2':
    resolution: {integrity: sha512-AZkcAA5vnN/v4PDqKyMR5lx7hZttPDgClv83E//FMNhR2TMcLUhfRUBHCmSl0oi9zMgDDqRUJkSxO3wm85+XLg==}

  '@protobufjs/codegen@2.0.4':
    resolution: {integrity: sha512-YyFaikqM5sH0ziFZCN3xDC7zeGaB/d0IUb9CATugHWbd1FRFwWwt4ld4OYMPWu5a3Xe01mGAULCdqhMlPl29Jg==}

  '@protobufjs/eventemitter@1.1.0':
    resolution: {integrity: sha512-j9ednRT81vYJ9OfVuXG6ERSTdEL1xVsNgqpkxMsbIabzSo3goCjDIveeGv5d03om39ML71RdmrGNjG5SReBP/Q==}

  '@protobufjs/fetch@1.1.0':
    resolution: {integrity: sha512-lljVXpqXebpsijW71PZaCYeIcE5on1w5DlQy5WH6GLbFryLUrBD4932W/E2BSpfRJWseIL4v/KPgBFxDOIdKpQ==}

  '@protobufjs/float@1.0.2':
    resolution: {integrity: sha512-Ddb+kVXlXst9d+R9PfTIxh1EdNkgoRe5tOX6t01f1lYWOvJnSPDBlG241QLzcyPdoNTsblLUdujGSE4RzrTZGQ==}

  '@protobufjs/inquire@1.1.0':
    resolution: {integrity: sha512-kdSefcPdruJiFMVSbn801t4vFK7KB/5gd2fYvrxhuJYg8ILrmn9SKSX2tZdV6V+ksulWqS7aXjBcRXl3wHoD9Q==}

  '@protobufjs/path@1.1.2':
    resolution: {integrity: sha512-6JOcJ5Tm08dOHAbdR3GrvP+yUUfkjG5ePsHYczMFLq3ZmMkAD98cDgcT2iA1lJ9NVwFd4tH/iSSoe44YWkltEA==}

  '@protobufjs/pool@1.1.0':
    resolution: {integrity: sha512-0kELaGSIDBKvcgS4zkjz1PeddatrjYcmMWOlAuAPwAeccUrPHdUqo/J6LiymHHEiJT5NrF1UVwxY14f+fy4WQw==}

  '@protobufjs/utf8@1.1.0':
    resolution: {integrity: sha512-Vvn3zZrhQZkkBE8LSuW3em98c0FwgO4nxzv6OdSxPKJIEKY2bGbHn+mhGIPerzI4twdxaP8/0+06HBpwf345Lw==}

  '@radix-ui/number@1.1.1':
    resolution: {integrity: sha512-MkKCwxlXTgz6CFoJx3pCwn07GKp36+aZyu/u2Ln2VrA5DcdyCZkASEDBTd8x5whTQQL5CiYf4prXKLcgQdv29g==}

  '@radix-ui/primitive@1.1.3':
    resolution: {integrity: sha512-JTF99U/6XIjCBo0wqkU5sK10glYe27MRRsfwoiq5zzOEZLHU3A3KCMa5X/azekYRCJ0HlwI0crAXS/5dEHTzDg==}

  '@radix-ui/react-arrow@1.1.7':
    resolution: {integrity: sha512-F+M1tLhO+mlQaOWspE8Wstg+z6PwxwRd8oQ8IXceWz92kfAmalTRf0EjrouQeo7QssEPfCn05B4Ihs1K9WQ/7w==}
    peerDependencies:
      '@types/react': '*'
      '@types/react-dom': '*'
      react: ^16.8 || ^17.0 || ^18.0 || ^19.0 || ^19.0.0-rc
      react-dom: ^16.8 || ^17.0 || ^18.0 || ^19.0 || ^19.0.0-rc
    peerDependenciesMeta:
      '@types/react':
        optional: true
      '@types/react-dom':
        optional: true

  '@radix-ui/react-checkbox@1.3.3':
    resolution: {integrity: sha512-wBbpv+NQftHDdG86Qc0pIyXk5IR3tM8Vd0nWLKDcX8nNn4nXFOFwsKuqw2okA/1D/mpaAkmuyndrPJTYDNZtFw==}
    peerDependencies:
      '@types/react': '*'
      '@types/react-dom': '*'
      react: ^16.8 || ^17.0 || ^18.0 || ^19.0 || ^19.0.0-rc
      react-dom: ^16.8 || ^17.0 || ^18.0 || ^19.0 || ^19.0.0-rc
    peerDependenciesMeta:
      '@types/react':
        optional: true
      '@types/react-dom':
        optional: true

  '@radix-ui/react-collection@1.1.7':
    resolution: {integrity: sha512-Fh9rGN0MoI4ZFUNyfFVNU4y9LUz93u9/0K+yLgA2bwRojxM8JU1DyvvMBabnZPBgMWREAJvU2jjVzq+LrFUglw==}
    peerDependencies:
      '@types/react': '*'
      '@types/react-dom': '*'
      react: ^16.8 || ^17.0 || ^18.0 || ^19.0 || ^19.0.0-rc
      react-dom: ^16.8 || ^17.0 || ^18.0 || ^19.0 || ^19.0.0-rc
    peerDependenciesMeta:
      '@types/react':
        optional: true
      '@types/react-dom':
        optional: true

  '@radix-ui/react-compose-refs@1.1.2':
    resolution: {integrity: sha512-z4eqJvfiNnFMHIIvXP3CY57y2WJs5g2v3X0zm9mEJkrkNv4rDxu+sg9Jh8EkXyeqBkB7SOcboo9dMVqhyrACIg==}
    peerDependencies:
      '@types/react': '*'
      react: ^16.8 || ^17.0 || ^18.0 || ^19.0 || ^19.0.0-rc
    peerDependenciesMeta:
      '@types/react':
        optional: true

  '@radix-ui/react-context@1.1.2':
    resolution: {integrity: sha512-jCi/QKUM2r1Ju5a3J64TH2A5SpKAgh0LpknyqdQ4m6DCV0xJ2HG1xARRwNGPQfi1SLdLWZ1OJz6F4OMBBNiGJA==}
    peerDependencies:
      '@types/react': '*'
      react: ^16.8 || ^17.0 || ^18.0 || ^19.0 || ^19.0.0-rc
    peerDependenciesMeta:
      '@types/react':
        optional: true

  '@radix-ui/react-direction@1.1.1':
    resolution: {integrity: sha512-1UEWRX6jnOA2y4H5WczZ44gOOjTEmlqv1uNW4GAJEO5+bauCBhv8snY65Iw5/VOS/ghKN9gr2KjnLKxrsvoMVw==}
    peerDependencies:
      '@types/react': '*'
      react: ^16.8 || ^17.0 || ^18.0 || ^19.0 || ^19.0.0-rc
    peerDependenciesMeta:
      '@types/react':
        optional: true

  '@radix-ui/react-dismissable-layer@1.1.11':
    resolution: {integrity: sha512-Nqcp+t5cTB8BinFkZgXiMJniQH0PsUt2k51FUhbdfeKvc4ACcG2uQniY/8+h1Yv6Kza4Q7lD7PQV0z0oicE0Mg==}
    peerDependencies:
      '@types/react': '*'
      '@types/react-dom': '*'
      react: ^16.8 || ^17.0 || ^18.0 || ^19.0 || ^19.0.0-rc
      react-dom: ^16.8 || ^17.0 || ^18.0 || ^19.0 || ^19.0.0-rc
    peerDependenciesMeta:
      '@types/react':
        optional: true
      '@types/react-dom':
        optional: true

  '@radix-ui/react-focus-guards@1.1.3':
    resolution: {integrity: sha512-0rFg/Rj2Q62NCm62jZw0QX7a3sz6QCQU0LpZdNrJX8byRGaGVTqbrW9jAoIAHyMQqsNpeZ81YgSizOt5WXq0Pw==}
    peerDependencies:
      '@types/react': '*'
      react: ^16.8 || ^17.0 || ^18.0 || ^19.0 || ^19.0.0-rc
    peerDependenciesMeta:
      '@types/react':
        optional: true

  '@radix-ui/react-focus-scope@1.1.7':
    resolution: {integrity: sha512-t2ODlkXBQyn7jkl6TNaw/MtVEVvIGelJDCG41Okq/KwUsJBwQ4XVZsHAVUkK4mBv3ewiAS3PGuUWuY2BoK4ZUw==}
    peerDependencies:
      '@types/react': '*'
      '@types/react-dom': '*'
      react: ^16.8 || ^17.0 || ^18.0 || ^19.0 || ^19.0.0-rc
      react-dom: ^16.8 || ^17.0 || ^18.0 || ^19.0 || ^19.0.0-rc
    peerDependenciesMeta:
      '@types/react':
        optional: true
      '@types/react-dom':
        optional: true

  '@radix-ui/react-id@1.1.1':
    resolution: {integrity: sha512-kGkGegYIdQsOb4XjsfM97rXsiHaBwco+hFI66oO4s9LU+PLAC5oJ7khdOVFxkhsmlbpUqDAvXw11CluXP+jkHg==}
    peerDependencies:
      '@types/react': '*'
      react: ^16.8 || ^17.0 || ^18.0 || ^19.0 || ^19.0.0-rc
    peerDependenciesMeta:
      '@types/react':
        optional: true

  '@radix-ui/react-popover@1.1.15':
    resolution: {integrity: sha512-kr0X2+6Yy/vJzLYJUPCZEc8SfQcf+1COFoAqauJm74umQhta9M7lNJHP7QQS3vkvcGLQUbWpMzwrXYwrYztHKA==}
    peerDependencies:
      '@types/react': '*'
      '@types/react-dom': '*'
      react: ^16.8 || ^17.0 || ^18.0 || ^19.0 || ^19.0.0-rc
      react-dom: ^16.8 || ^17.0 || ^18.0 || ^19.0 || ^19.0.0-rc
    peerDependenciesMeta:
      '@types/react':
        optional: true
      '@types/react-dom':
        optional: true

  '@radix-ui/react-popper@1.2.8':
    resolution: {integrity: sha512-0NJQ4LFFUuWkE7Oxf0htBKS6zLkkjBH+hM1uk7Ng705ReR8m/uelduy1DBo0PyBXPKVnBA6YBlU94MBGXrSBCw==}
    peerDependencies:
      '@types/react': '*'
      '@types/react-dom': '*'
      react: ^16.8 || ^17.0 || ^18.0 || ^19.0 || ^19.0.0-rc
      react-dom: ^16.8 || ^17.0 || ^18.0 || ^19.0 || ^19.0.0-rc
    peerDependenciesMeta:
      '@types/react':
        optional: true
      '@types/react-dom':
        optional: true

  '@radix-ui/react-portal@1.1.9':
    resolution: {integrity: sha512-bpIxvq03if6UNwXZ+HTK71JLh4APvnXntDc6XOX8UVq4XQOVl7lwok0AvIl+b8zgCw3fSaVTZMpAPPagXbKmHQ==}
    peerDependencies:
      '@types/react': '*'
      '@types/react-dom': '*'
      react: ^16.8 || ^17.0 || ^18.0 || ^19.0 || ^19.0.0-rc
      react-dom: ^16.8 || ^17.0 || ^18.0 || ^19.0 || ^19.0.0-rc
    peerDependenciesMeta:
      '@types/react':
        optional: true
      '@types/react-dom':
        optional: true

  '@radix-ui/react-presence@1.1.5':
    resolution: {integrity: sha512-/jfEwNDdQVBCNvjkGit4h6pMOzq8bHkopq458dPt2lMjx+eBQUohZNG9A7DtO/O5ukSbxuaNGXMjHicgwy6rQQ==}
    peerDependencies:
      '@types/react': '*'
      '@types/react-dom': '*'
      react: ^16.8 || ^17.0 || ^18.0 || ^19.0 || ^19.0.0-rc
      react-dom: ^16.8 || ^17.0 || ^18.0 || ^19.0 || ^19.0.0-rc
    peerDependenciesMeta:
      '@types/react':
        optional: true
      '@types/react-dom':
        optional: true

  '@radix-ui/react-primitive@2.1.3':
    resolution: {integrity: sha512-m9gTwRkhy2lvCPe6QJp4d3G1TYEUHn/FzJUtq9MjH46an1wJU+GdoGC5VLof8RX8Ft/DlpshApkhswDLZzHIcQ==}
    peerDependencies:
      '@types/react': '*'
      '@types/react-dom': '*'
      react: ^16.8 || ^17.0 || ^18.0 || ^19.0 || ^19.0.0-rc
      react-dom: ^16.8 || ^17.0 || ^18.0 || ^19.0 || ^19.0.0-rc
    peerDependenciesMeta:
      '@types/react':
        optional: true
      '@types/react-dom':
        optional: true

  '@radix-ui/react-roving-focus@1.1.11':
    resolution: {integrity: sha512-7A6S9jSgm/S+7MdtNDSb+IU859vQqJ/QAtcYQcfFC6W8RS4IxIZDldLR0xqCFZ6DCyrQLjLPsxtTNch5jVA4lA==}
    peerDependencies:
      '@types/react': '*'
      '@types/react-dom': '*'
      react: ^16.8 || ^17.0 || ^18.0 || ^19.0 || ^19.0.0-rc
      react-dom: ^16.8 || ^17.0 || ^18.0 || ^19.0 || ^19.0.0-rc
    peerDependenciesMeta:
      '@types/react':
        optional: true
      '@types/react-dom':
        optional: true

  '@radix-ui/react-select@2.2.6':
    resolution: {integrity: sha512-I30RydO+bnn2PQztvo25tswPH+wFBjehVGtmagkU78yMdwTwVf12wnAOF+AeP8S2N8xD+5UPbGhkUfPyvT+mwQ==}
    peerDependencies:
      '@types/react': '*'
      '@types/react-dom': '*'
      react: ^16.8 || ^17.0 || ^18.0 || ^19.0 || ^19.0.0-rc
      react-dom: ^16.8 || ^17.0 || ^18.0 || ^19.0 || ^19.0.0-rc
    peerDependenciesMeta:
      '@types/react':
        optional: true
      '@types/react-dom':
        optional: true

  '@radix-ui/react-slot@1.2.3':
    resolution: {integrity: sha512-aeNmHnBxbi2St0au6VBVC7JXFlhLlOnvIIlePNniyUNAClzmtAUEY8/pBiK3iHjufOlwA+c20/8jngo7xcrg8A==}
    peerDependencies:
      '@types/react': '*'
      react: ^16.8 || ^17.0 || ^18.0 || ^19.0 || ^19.0.0-rc
    peerDependenciesMeta:
      '@types/react':
        optional: true

  '@radix-ui/react-slot@1.2.4':
    resolution: {integrity: sha512-Jl+bCv8HxKnlTLVrcDE8zTMJ09R9/ukw4qBs/oZClOfoQk/cOTbDn+NceXfV7j09YPVQUryJPHurafcSg6EVKA==}
    peerDependencies:
      '@types/react': '*'
      react: ^16.8 || ^17.0 || ^18.0 || ^19.0 || ^19.0.0-rc
    peerDependenciesMeta:
      '@types/react':
        optional: true

  '@radix-ui/react-tabs@1.1.13':
    resolution: {integrity: sha512-7xdcatg7/U+7+Udyoj2zodtI9H/IIopqo+YOIcZOq1nJwXWBZ9p8xiu5llXlekDbZkca79a/fozEYQXIA4sW6A==}
    peerDependencies:
      '@types/react': '*'
      '@types/react-dom': '*'
      react: ^16.8 || ^17.0 || ^18.0 || ^19.0 || ^19.0.0-rc
      react-dom: ^16.8 || ^17.0 || ^18.0 || ^19.0 || ^19.0.0-rc
    peerDependenciesMeta:
      '@types/react':
        optional: true
      '@types/react-dom':
        optional: true

  '@radix-ui/react-tooltip@1.2.8':
    resolution: {integrity: sha512-tY7sVt1yL9ozIxvmbtN5qtmH2krXcBCfjEiCgKGLqunJHvgvZG2Pcl2oQ3kbcZARb1BGEHdkLzcYGO8ynVlieg==}
    peerDependencies:
      '@types/react': '*'
      '@types/react-dom': '*'
      react: ^16.8 || ^17.0 || ^18.0 || ^19.0 || ^19.0.0-rc
      react-dom: ^16.8 || ^17.0 || ^18.0 || ^19.0 || ^19.0.0-rc
    peerDependenciesMeta:
      '@types/react':
        optional: true
      '@types/react-dom':
        optional: true

  '@radix-ui/react-use-callback-ref@1.1.1':
    resolution: {integrity: sha512-FkBMwD+qbGQeMu1cOHnuGB6x4yzPjho8ap5WtbEJ26umhgqVXbhekKUQO+hZEL1vU92a3wHwdp0HAcqAUF5iDg==}
    peerDependencies:
      '@types/react': '*'
      react: ^16.8 || ^17.0 || ^18.0 || ^19.0 || ^19.0.0-rc
    peerDependenciesMeta:
      '@types/react':
        optional: true

  '@radix-ui/react-use-controllable-state@1.2.2':
    resolution: {integrity: sha512-BjasUjixPFdS+NKkypcyyN5Pmg83Olst0+c6vGov0diwTEo6mgdqVR6hxcEgFuh4QrAs7Rc+9KuGJ9TVCj0Zzg==}
    peerDependencies:
      '@types/react': '*'
      react: ^16.8 || ^17.0 || ^18.0 || ^19.0 || ^19.0.0-rc
    peerDependenciesMeta:
      '@types/react':
        optional: true

  '@radix-ui/react-use-effect-event@0.0.2':
    resolution: {integrity: sha512-Qp8WbZOBe+blgpuUT+lw2xheLP8q0oatc9UpmiemEICxGvFLYmHm9QowVZGHtJlGbS6A6yJ3iViad/2cVjnOiA==}
    peerDependencies:
      '@types/react': '*'
      react: ^16.8 || ^17.0 || ^18.0 || ^19.0 || ^19.0.0-rc
    peerDependenciesMeta:
      '@types/react':
        optional: true

  '@radix-ui/react-use-escape-keydown@1.1.1':
    resolution: {integrity: sha512-Il0+boE7w/XebUHyBjroE+DbByORGR9KKmITzbR7MyQ4akpORYP/ZmbhAr0DG7RmmBqoOnZdy2QlvajJ2QA59g==}
    peerDependencies:
      '@types/react': '*'
      react: ^16.8 || ^17.0 || ^18.0 || ^19.0 || ^19.0.0-rc
    peerDependenciesMeta:
      '@types/react':
        optional: true

  '@radix-ui/react-use-layout-effect@1.1.1':
    resolution: {integrity: sha512-RbJRS4UWQFkzHTTwVymMTUv8EqYhOp8dOOviLj2ugtTiXRaRQS7GLGxZTLL1jWhMeoSCf5zmcZkqTl9IiYfXcQ==}
    peerDependencies:
      '@types/react': '*'
      react: ^16.8 || ^17.0 || ^18.0 || ^19.0 || ^19.0.0-rc
    peerDependenciesMeta:
      '@types/react':
        optional: true

  '@radix-ui/react-use-previous@1.1.1':
    resolution: {integrity: sha512-2dHfToCj/pzca2Ck724OZ5L0EVrr3eHRNsG/b3xQJLA2hZpVCS99bLAX+hm1IHXDEnzU6by5z/5MIY794/a8NQ==}
    peerDependencies:
      '@types/react': '*'
      react: ^16.8 || ^17.0 || ^18.0 || ^19.0 || ^19.0.0-rc
    peerDependenciesMeta:
      '@types/react':
        optional: true

  '@radix-ui/react-use-rect@1.1.1':
    resolution: {integrity: sha512-QTYuDesS0VtuHNNvMh+CjlKJ4LJickCMUAqjlE3+j8w+RlRpwyX3apEQKGFzbZGdo7XNG1tXa+bQqIE7HIXT2w==}
    peerDependencies:
      '@types/react': '*'
      react: ^16.8 || ^17.0 || ^18.0 || ^19.0 || ^19.0.0-rc
    peerDependenciesMeta:
      '@types/react':
        optional: true

  '@radix-ui/react-use-size@1.1.1':
    resolution: {integrity: sha512-ewrXRDTAqAXlkl6t/fkXWNAhFX9I+CkKlw6zjEwk86RSPKwZr3xpBRso655aqYafwtnbpHLj6toFzmd6xdVptQ==}
    peerDependencies:
      '@types/react': '*'
      react: ^16.8 || ^17.0 || ^18.0 || ^19.0 || ^19.0.0-rc
    peerDependenciesMeta:
      '@types/react':
        optional: true

  '@radix-ui/react-visually-hidden@1.2.3':
    resolution: {integrity: sha512-pzJq12tEaaIhqjbzpCuv/OypJY/BPavOofm+dbab+MHLajy277+1lLm6JFcGgF5eskJ6mquGirhXY2GD/8u8Ug==}
    peerDependencies:
      '@types/react': '*'
      '@types/react-dom': '*'
      react: ^16.8 || ^17.0 || ^18.0 || ^19.0 || ^19.0.0-rc
      react-dom: ^16.8 || ^17.0 || ^18.0 || ^19.0 || ^19.0.0-rc
    peerDependenciesMeta:
      '@types/react':
        optional: true
      '@types/react-dom':
        optional: true

  '@radix-ui/rect@1.1.1':
    resolution: {integrity: sha512-HPwpGIzkl28mWyZqG52jiqDJ12waP11Pa1lGoiyUkIEuMLBP0oeK/C89esbXrxsky5we7dfd8U58nm0SgAWpVw==}

  '@react-aria/focus@3.21.2':
    resolution: {integrity: sha512-JWaCR7wJVggj+ldmM/cb/DXFg47CXR55lznJhZBh4XVqJjMKwaOOqpT5vNN7kpC1wUpXicGNuDnJDN1S/+6dhQ==}
    peerDependencies:
      react: ^16.8.0 || ^17.0.0-rc.1 || ^18.0.0 || ^19.0.0-rc.1
      react-dom: ^16.8.0 || ^17.0.0-rc.1 || ^18.0.0 || ^19.0.0-rc.1

  '@react-aria/interactions@3.25.6':
    resolution: {integrity: sha512-5UgwZmohpixwNMVkMvn9K1ceJe6TzlRlAfuYoQDUuOkk62/JVJNDLAPKIf5YMRc7d2B0rmfgaZLMtbREb0Zvkw==}
    peerDependencies:
      react: ^16.8.0 || ^17.0.0-rc.1 || ^18.0.0 || ^19.0.0-rc.1
      react-dom: ^16.8.0 || ^17.0.0-rc.1 || ^18.0.0 || ^19.0.0-rc.1

  '@react-aria/ssr@3.9.10':
    resolution: {integrity: sha512-hvTm77Pf+pMBhuBm760Li0BVIO38jv1IBws1xFm1NoL26PU+fe+FMW5+VZWyANR6nYL65joaJKZqOdTQMkO9IQ==}
    engines: {node: '>= 12'}
    peerDependencies:
      react: ^16.8.0 || ^17.0.0-rc.1 || ^18.0.0 || ^19.0.0-rc.1

  '@react-aria/utils@3.31.0':
    resolution: {integrity: sha512-ABOzCsZrWzf78ysswmguJbx3McQUja7yeGj6/vZo4JVsZNlxAN+E9rs381ExBRI0KzVo6iBTeX5De8eMZPJXig==}
    peerDependencies:
      react: ^16.8.0 || ^17.0.0-rc.1 || ^18.0.0 || ^19.0.0-rc.1
      react-dom: ^16.8.0 || ^17.0.0-rc.1 || ^18.0.0 || ^19.0.0-rc.1

  '@react-stately/flags@3.1.2':
    resolution: {integrity: sha512-2HjFcZx1MyQXoPqcBGALwWWmgFVUk2TuKVIQxCbRq7fPyWXIl6VHcakCLurdtYC2Iks7zizvz0Idv48MQ38DWg==}

  '@react-stately/utils@3.10.8':
    resolution: {integrity: sha512-SN3/h7SzRsusVQjQ4v10LaVsDc81jyyR0DD5HnsQitm/I5WDpaSr2nRHtyloPFU48jlql1XX/S04T2DLQM7Y3g==}
    peerDependencies:
      react: ^16.8.0 || ^17.0.0-rc.1 || ^18.0.0 || ^19.0.0-rc.1

  '@react-types/shared@3.32.1':
    resolution: {integrity: sha512-famxyD5emrGGpFuUlgOP6fVW2h/ZaF405G5KDi3zPHzyjAWys/8W6NAVJtNbkCkhedmvL0xOhvt8feGXyXaw5w==}
    peerDependencies:
      react: ^16.8.0 || ^17.0.0-rc.1 || ^18.0.0 || ^19.0.0-rc.1

  '@rollup/rollup-android-arm-eabi@4.54.0':
    resolution: {integrity: sha512-OywsdRHrFvCdvsewAInDKCNyR3laPA2mc9bRYJ6LBp5IyvF3fvXbbNR0bSzHlZVFtn6E0xw2oZlyjg4rKCVcng==}
    cpu: [arm]
    os: [android]

  '@rollup/rollup-android-arm64@4.54.0':
    resolution: {integrity: sha512-Skx39Uv+u7H224Af+bDgNinitlmHyQX1K/atIA32JP3JQw6hVODX5tkbi2zof/E69M1qH2UoN3Xdxgs90mmNYw==}
    cpu: [arm64]
    os: [android]

  '@rollup/rollup-darwin-arm64@4.54.0':
    resolution: {integrity: sha512-k43D4qta/+6Fq+nCDhhv9yP2HdeKeP56QrUUTW7E6PhZP1US6NDqpJj4MY0jBHlJivVJD5P8NxrjuobZBJTCRw==}
    cpu: [arm64]
    os: [darwin]

  '@rollup/rollup-darwin-x64@4.54.0':
    resolution: {integrity: sha512-cOo7biqwkpawslEfox5Vs8/qj83M/aZCSSNIWpVzfU2CYHa2G3P1UN5WF01RdTHSgCkri7XOlTdtk17BezlV3A==}
    cpu: [x64]
    os: [darwin]

  '@rollup/rollup-freebsd-arm64@4.54.0':
    resolution: {integrity: sha512-miSvuFkmvFbgJ1BevMa4CPCFt5MPGw094knM64W9I0giUIMMmRYcGW/JWZDriaw/k1kOBtsWh1z6nIFV1vPNtA==}
    cpu: [arm64]
    os: [freebsd]

  '@rollup/rollup-freebsd-x64@4.54.0':
    resolution: {integrity: sha512-KGXIs55+b/ZfZsq9aR026tmr/+7tq6VG6MsnrvF4H8VhwflTIuYh+LFUlIsRdQSgrgmtM3fVATzEAj4hBQlaqQ==}
    cpu: [x64]
    os: [freebsd]

  '@rollup/rollup-linux-arm-gnueabihf@4.54.0':
    resolution: {integrity: sha512-EHMUcDwhtdRGlXZsGSIuXSYwD5kOT9NVnx9sqzYiwAc91wfYOE1g1djOEDseZJKKqtHAHGwnGPQu3kytmfaXLQ==}
    cpu: [arm]
    os: [linux]

  '@rollup/rollup-linux-arm-musleabihf@4.54.0':
    resolution: {integrity: sha512-+pBrqEjaakN2ySv5RVrj/qLytYhPKEUwk+e3SFU5jTLHIcAtqh2rLrd/OkbNuHJpsBgxsD8ccJt5ga/SeG0JmA==}
    cpu: [arm]
    os: [linux]

  '@rollup/rollup-linux-arm64-gnu@4.54.0':
    resolution: {integrity: sha512-NSqc7rE9wuUaRBsBp5ckQ5CVz5aIRKCwsoa6WMF7G01sX3/qHUw/z4pv+D+ahL1EIKy6Enpcnz1RY8pf7bjwng==}
    cpu: [arm64]
    os: [linux]

  '@rollup/rollup-linux-arm64-musl@4.54.0':
    resolution: {integrity: sha512-gr5vDbg3Bakga5kbdpqx81m2n9IX8M6gIMlQQIXiLTNeQW6CucvuInJ91EuCJ/JYvc+rcLLsDFcfAD1K7fMofg==}
    cpu: [arm64]
    os: [linux]

  '@rollup/rollup-linux-loong64-gnu@4.54.0':
    resolution: {integrity: sha512-gsrtB1NA3ZYj2vq0Rzkylo9ylCtW/PhpLEivlgWe0bpgtX5+9j9EZa0wtZiCjgu6zmSeZWyI/e2YRX1URozpIw==}
    cpu: [loong64]
    os: [linux]

  '@rollup/rollup-linux-ppc64-gnu@4.54.0':
    resolution: {integrity: sha512-y3qNOfTBStmFNq+t4s7Tmc9hW2ENtPg8FeUD/VShI7rKxNW7O4fFeaYbMsd3tpFlIg1Q8IapFgy7Q9i2BqeBvA==}
    cpu: [ppc64]
    os: [linux]

  '@rollup/rollup-linux-riscv64-gnu@4.54.0':
    resolution: {integrity: sha512-89sepv7h2lIVPsFma8iwmccN7Yjjtgz0Rj/Ou6fEqg3HDhpCa+Et+YSufy27i6b0Wav69Qv4WBNl3Rs6pwhebQ==}
    cpu: [riscv64]
    os: [linux]

  '@rollup/rollup-linux-riscv64-musl@4.54.0':
    resolution: {integrity: sha512-ZcU77ieh0M2Q8Ur7D5X7KvK+UxbXeDHwiOt/CPSBTI1fBmeDMivW0dPkdqkT4rOgDjrDDBUed9x4EgraIKoR2A==}
    cpu: [riscv64]
    os: [linux]

  '@rollup/rollup-linux-s390x-gnu@4.54.0':
    resolution: {integrity: sha512-2AdWy5RdDF5+4YfG/YesGDDtbyJlC9LHmL6rZw6FurBJ5n4vFGupsOBGfwMRjBYH7qRQowT8D/U4LoSvVwOhSQ==}
    cpu: [s390x]
    os: [linux]

  '@rollup/rollup-linux-x64-gnu@4.54.0':
    resolution: {integrity: sha512-WGt5J8Ij/rvyqpFexxk3ffKqqbLf9AqrTBbWDk7ApGUzaIs6V+s2s84kAxklFwmMF/vBNGrVdYgbblCOFFezMQ==}
    cpu: [x64]
    os: [linux]

  '@rollup/rollup-linux-x64-musl@4.54.0':
    resolution: {integrity: sha512-JzQmb38ATzHjxlPHuTH6tE7ojnMKM2kYNzt44LO/jJi8BpceEC8QuXYA908n8r3CNuG/B3BV8VR3Hi1rYtmPiw==}
    cpu: [x64]
    os: [linux]

  '@rollup/rollup-openharmony-arm64@4.54.0':
    resolution: {integrity: sha512-huT3fd0iC7jigGh7n3q/+lfPcXxBi+om/Rs3yiFxjvSxbSB6aohDFXbWvlspaqjeOh+hx7DDHS+5Es5qRkWkZg==}
    cpu: [arm64]
    os: [openharmony]

  '@rollup/rollup-win32-arm64-msvc@4.54.0':
    resolution: {integrity: sha512-c2V0W1bsKIKfbLMBu/WGBz6Yci8nJ/ZJdheE0EwB73N3MvHYKiKGs3mVilX4Gs70eGeDaMqEob25Tw2Gb9Nqyw==}
    cpu: [arm64]
    os: [win32]

  '@rollup/rollup-win32-ia32-msvc@4.54.0':
    resolution: {integrity: sha512-woEHgqQqDCkAzrDhvDipnSirm5vxUXtSKDYTVpZG3nUdW/VVB5VdCYA2iReSj/u3yCZzXID4kuKG7OynPnB3WQ==}
    cpu: [ia32]
    os: [win32]

  '@rollup/rollup-win32-x64-gnu@4.54.0':
    resolution: {integrity: sha512-dzAc53LOuFvHwbCEOS0rPbXp6SIhAf2txMP5p6mGyOXXw5mWY8NGGbPMPrs4P1WItkfApDathBj/NzMLUZ9rtQ==}
    cpu: [x64]
    os: [win32]

  '@rollup/rollup-win32-x64-msvc@4.54.0':
    resolution: {integrity: sha512-hYT5d3YNdSh3mbCU1gwQyPgQd3T2ne0A3KG8KSBdav5TiBg6eInVmV+TeR5uHufiIgSFg0XsOWGW5/RhNcSvPg==}
    cpu: [x64]
    os: [win32]

  '@shikijs/core@3.15.0':
    resolution: {integrity: sha512-8TOG6yG557q+fMsSVa8nkEDOZNTSxjbbR8l6lF2gyr6Np+jrPlslqDxQkN6rMXCECQ3isNPZAGszAfYoJOPGlg==}

  '@shikijs/engine-javascript@3.15.0':
    resolution: {integrity: sha512-ZedbOFpopibdLmvTz2sJPJgns8Xvyabe2QbmqMTz07kt1pTzfEvKZc5IqPVO/XFiEbbNyaOpjPBkkr1vlwS+qg==}

  '@shikijs/engine-oniguruma@3.15.0':
    resolution: {integrity: sha512-HnqFsV11skAHvOArMZdLBZZApRSYS4LSztk2K3016Y9VCyZISnlYUYsL2hzlS7tPqKHvNqmI5JSUJZprXloMvA==}

  '@shikijs/langs@3.15.0':
    resolution: {integrity: sha512-WpRvEFvkVvO65uKYW4Rzxs+IG0gToyM8SARQMtGGsH4GDMNZrr60qdggXrFOsdfOVssG/QQGEl3FnJ3EZ+8w8A==}

  '@shikijs/themes@3.15.0':
    resolution: {integrity: sha512-8ow2zWb1IDvCKjYb0KiLNrK4offFdkfNVPXb1OZykpLCzRU6j+efkY+Y7VQjNlNFXonSw+4AOdGYtmqykDbRiQ==}

  '@shikijs/twoslash@3.15.0':
    resolution: {integrity: sha512-3GoJvYMm2oj4Mq+yJyXt9vmMFfih34FBlLMYLRAIXNmBrj3/6jsuHKakGHMVza5jui6TmmjbS5bmJI29UHftQQ==}
    peerDependencies:
      typescript: '>=5.5.0'

  '@shikijs/types@3.15.0':
    resolution: {integrity: sha512-BnP+y/EQnhihgHy4oIAN+6FFtmfTekwOLsQbRw9hOKwqgNy8Bdsjq8B05oAt/ZgvIWWFrshV71ytOrlPfYjIJw==}

  '@shikijs/vscode-textmate@10.0.2':
    resolution: {integrity: sha512-83yeghZ2xxin3Nj8z1NMd/NCuca+gsYXswywDy5bHvwlWL8tpTQmzGeUuHd9FC3E/SBEMvzJRwWEOz5gGes9Qg==}

  '@standard-schema/spec@1.1.0':
    resolution: {integrity: sha512-l2aFy5jALhniG5HgqrD6jXLi/rUWrKvqN/qJx6yoJsgKhblVd+iqqU4RCXavm/jPityDo5TCvKMnpjKnOriy0w==}

  '@swc/helpers@0.5.15':
    resolution: {integrity: sha512-JQ5TuMi45Owi4/BIMAJBoSQoOJu12oOk/gADqlcUL9JEdHB8vyjUSsxqeNXnmXHjYKMi2WcYtezGEEhqUI/E2g==}

  '@swc/helpers@0.5.18':
    resolution: {integrity: sha512-TXTnIcNJQEKwThMMqBXsZ4VGAza6bvN4pa41Rkqoio6QBKMvo+5lexeTMScGCIxtzgQJzElcvIltani+adC5PQ==}

  '@tailwindcss/node@4.1.18':
    resolution: {integrity: sha512-DoR7U1P7iYhw16qJ49fgXUlry1t4CpXeErJHnQ44JgTSKMaZUdf17cfn5mHchfJ4KRBZRFA/Coo+MUF5+gOaCQ==}

  '@tailwindcss/oxide-android-arm64@4.1.18':
    resolution: {integrity: sha512-dJHz7+Ugr9U/diKJA0W6N/6/cjI+ZTAoxPf9Iz9BFRF2GzEX8IvXxFIi/dZBloVJX/MZGvRuFA9rqwdiIEZQ0Q==}
    engines: {node: '>= 10'}
    cpu: [arm64]
    os: [android]

  '@tailwindcss/oxide-darwin-arm64@4.1.18':
    resolution: {integrity: sha512-Gc2q4Qhs660bhjyBSKgq6BYvwDz4G+BuyJ5H1xfhmDR3D8HnHCmT/BSkvSL0vQLy/nkMLY20PQ2OoYMO15Jd0A==}
    engines: {node: '>= 10'}
    cpu: [arm64]
    os: [darwin]

  '@tailwindcss/oxide-darwin-x64@4.1.18':
    resolution: {integrity: sha512-FL5oxr2xQsFrc3X9o1fjHKBYBMD1QZNyc1Xzw/h5Qu4XnEBi3dZn96HcHm41c/euGV+GRiXFfh2hUCyKi/e+yw==}
    engines: {node: '>= 10'}
    cpu: [x64]
    os: [darwin]

  '@tailwindcss/oxide-freebsd-x64@4.1.18':
    resolution: {integrity: sha512-Fj+RHgu5bDodmV1dM9yAxlfJwkkWvLiRjbhuO2LEtwtlYlBgiAT4x/j5wQr1tC3SANAgD+0YcmWVrj8R9trVMA==}
    engines: {node: '>= 10'}
    cpu: [x64]
    os: [freebsd]

  '@tailwindcss/oxide-linux-arm-gnueabihf@4.1.18':
    resolution: {integrity: sha512-Fp+Wzk/Ws4dZn+LV2Nqx3IilnhH51YZoRaYHQsVq3RQvEl+71VGKFpkfHrLM/Li+kt5c0DJe/bHXK1eHgDmdiA==}
    engines: {node: '>= 10'}
    cpu: [arm]
    os: [linux]

  '@tailwindcss/oxide-linux-arm64-gnu@4.1.18':
    resolution: {integrity: sha512-S0n3jboLysNbh55Vrt7pk9wgpyTTPD0fdQeh7wQfMqLPM/Hrxi+dVsLsPrycQjGKEQk85Kgbx+6+QnYNiHalnw==}
    engines: {node: '>= 10'}
    cpu: [arm64]
    os: [linux]

  '@tailwindcss/oxide-linux-arm64-musl@4.1.18':
    resolution: {integrity: sha512-1px92582HkPQlaaCkdRcio71p8bc8i/ap5807tPRDK/uw953cauQBT8c5tVGkOwrHMfc2Yh6UuxaH4vtTjGvHg==}
    engines: {node: '>= 10'}
    cpu: [arm64]
    os: [linux]

  '@tailwindcss/oxide-linux-x64-gnu@4.1.18':
    resolution: {integrity: sha512-v3gyT0ivkfBLoZGF9LyHmts0Isc8jHZyVcbzio6Wpzifg/+5ZJpDiRiUhDLkcr7f/r38SWNe7ucxmGW3j3Kb/g==}
    engines: {node: '>= 10'}
    cpu: [x64]
    os: [linux]

  '@tailwindcss/oxide-linux-x64-musl@4.1.18':
    resolution: {integrity: sha512-bhJ2y2OQNlcRwwgOAGMY0xTFStt4/wyU6pvI6LSuZpRgKQwxTec0/3Scu91O8ir7qCR3AuepQKLU/kX99FouqQ==}
    engines: {node: '>= 10'}
    cpu: [x64]
    os: [linux]

  '@tailwindcss/oxide-wasm32-wasi@4.1.18':
    resolution: {integrity: sha512-LffYTvPjODiP6PT16oNeUQJzNVyJl1cjIebq/rWWBF+3eDst5JGEFSc5cWxyRCJ0Mxl+KyIkqRxk1XPEs9x8TA==}
    engines: {node: '>=14.0.0'}
    cpu: [wasm32]
    bundledDependencies:
      - '@napi-rs/wasm-runtime'
      - '@emnapi/core'
      - '@emnapi/runtime'
      - '@tybys/wasm-util'
      - '@emnapi/wasi-threads'
      - tslib

  '@tailwindcss/oxide-win32-arm64-msvc@4.1.18':
    resolution: {integrity: sha512-HjSA7mr9HmC8fu6bdsZvZ+dhjyGCLdotjVOgLA2vEqxEBZaQo9YTX4kwgEvPCpRh8o4uWc4J/wEoFzhEmjvPbA==}
    engines: {node: '>= 10'}
    cpu: [arm64]
    os: [win32]

  '@tailwindcss/oxide-win32-x64-msvc@4.1.18':
    resolution: {integrity: sha512-bJWbyYpUlqamC8dpR7pfjA0I7vdF6t5VpUGMWRkXVE3AXgIZjYUYAK7II1GNaxR8J1SSrSrppRar8G++JekE3Q==}
    engines: {node: '>= 10'}
    cpu: [x64]
    os: [win32]

  '@tailwindcss/oxide@4.1.18':
    resolution: {integrity: sha512-EgCR5tTS5bUSKQgzeMClT6iCY3ToqE1y+ZB0AKldj809QXk1Y+3jB0upOYZrn9aGIzPtUsP7sX4QQ4XtjBB95A==}
    engines: {node: '>= 10'}

  '@tailwindcss/postcss@4.1.18':
    resolution: {integrity: sha512-Ce0GFnzAOuPyfV5SxjXGn0CubwGcuDB0zcdaPuCSzAa/2vII24JTkH+I6jcbXLb1ctjZMZZI6OjDaLPJQL1S0g==}

  '@tanstack/react-virtual@3.13.12':
    resolution: {integrity: sha512-Gd13QdxPSukP8ZrkbgS2RwoZseTTbQPLnQEn7HY/rqtM+8Zt95f7xKC7N0EsKs7aoz0WzZ+fditZux+F8EzYxA==}
    peerDependencies:
      react: ^16.8.0 || ^17.0.0 || ^18.0.0 || ^19.0.0
      react-dom: ^16.8.0 || ^17.0.0 || ^18.0.0 || ^19.0.0

  '@tanstack/virtual-core@3.13.12':
    resolution: {integrity: sha512-1YBOJfRHV4sXUmWsFSf5rQor4Ss82G8dQWLRbnk3GA4jeP8hQt1hxXh0tmflpC0dz3VgEv/1+qwPyLeWkQuPFA==}

  '@testing-library/dom@10.4.1':
    resolution: {integrity: sha512-o4PXJQidqJl82ckFaXUeoAW+XysPLauYI43Abki5hABd853iMhitooc6znOnczgbTYmEP6U6/y1ZyKAIsvMKGg==}
    engines: {node: '>=18'}

  '@testing-library/react@16.3.1':
    resolution: {integrity: sha512-gr4KtAWqIOQoucWYD/f6ki+j5chXfcPc74Col/6poTyqTmn7zRmodWahWRCp8tYd+GMqBonw6hstNzqjbs6gjw==}
    engines: {node: '>=18'}
    peerDependencies:
      '@testing-library/dom': ^10.0.0
      '@types/react': ^18.0.0 || ^19.0.0
      '@types/react-dom': ^18.0.0 || ^19.0.0
      react: ^18.0.0 || ^19.0.0
      react-dom: ^18.0.0 || ^19.0.0
    peerDependenciesMeta:
      '@types/react':
        optional: true
      '@types/react-dom':
        optional: true

  '@theguild/remark-mermaid@0.3.0':
    resolution: {integrity: sha512-Fy1J4FSj8totuHsHFpaeWyWRaRSIvpzGTRoEfnNJc1JmLV9uV70sYE3zcT+Jj5Yw20Xq4iCsiT+3Ho49BBZcBQ==}
    peerDependencies:
      react: ^18.2.0 || ^19.0.0

  '@theguild/remark-npm2yarn@0.3.3':
    resolution: {integrity: sha512-ma6DvR03gdbvwqfKx1omqhg9May/VYGdMHvTzB4VuxkyS7KzfZ/lzrj43hmcsggpMje0x7SADA/pcMph0ejRnA==}

  '@ts-morph/common@0.28.1':
    resolution: {integrity: sha512-W74iWf7ILp1ZKNYXY5qbddNaml7e9Sedv5lvU1V8lftlitkc9Pq1A+jlH23ltDgWYeZFFEqGCD1Ies9hqu3O+g==}

  '@types/aria-query@5.0.4':
    resolution: {integrity: sha512-rfT93uj5s0PRL7EzccGMs3brplhcrghnDoV26NqKhCAS1hVo+WdNsPvE/yb6ilfr5hi2MEk6d5EWJTKdxg8jVw==}

  '@types/braces@3.0.5':
    resolution: {integrity: sha512-SQFof9H+LXeWNz8wDe7oN5zu7ket0qwMu5vZubW4GCJ8Kkeh6nBWUz87+KTz/G3Kqsrp0j/W253XJb3KMEeg3w==}

  '@types/chai@5.2.3':
    resolution: {integrity: sha512-Mw558oeA9fFbv65/y4mHtXDs9bPnFMZAL/jxdPFUpOHHIXX91mcgEHbS5Lahr+pwZFR8A7GQleRWeI6cGFC2UA==}

  '@types/conventional-commits-parser@5.0.2':
    resolution: {integrity: sha512-BgT2szDXnVypgpNxOK8aL5SGjUdaQbC++WZNjF1Qge3Og2+zhHj+RWhmehLhYyvQwqAmvezruVfOf8+3m74W+g==}

  '@types/d3-array@3.2.2':
    resolution: {integrity: sha512-hOLWVbm7uRza0BYXpIIW5pxfrKe0W+D5lrFiAEYR+pb6w3N2SwSMaJbXdUfSEv+dT4MfHBLtn5js0LAWaO6otw==}

  '@types/d3-axis@3.0.6':
    resolution: {integrity: sha512-pYeijfZuBd87T0hGn0FO1vQ/cgLk6E1ALJjfkC0oJ8cbwkZl3TpgS8bVBLZN+2jjGgg38epgxb2zmoGtSfvgMw==}

  '@types/d3-brush@3.0.6':
    resolution: {integrity: sha512-nH60IZNNxEcrh6L1ZSMNA28rj27ut/2ZmI3r96Zd+1jrZD++zD3LsMIjWlvg4AYrHn/Pqz4CF3veCxGjtbqt7A==}

  '@types/d3-chord@3.0.6':
    resolution: {integrity: sha512-LFYWWd8nwfwEmTZG9PfQxd17HbNPksHBiJHaKuY1XeqscXacsS2tyoo6OdRsjf+NQYeB6XrNL3a25E3gH69lcg==}

  '@types/d3-color@3.1.3':
    resolution: {integrity: sha512-iO90scth9WAbmgv7ogoq57O9YpKmFBbmoEoCHDB2xMBY0+/KVrqAaCDyCE16dUspeOvIxFFRI+0sEtqDqy2b4A==}

  '@types/d3-contour@3.0.6':
    resolution: {integrity: sha512-BjzLgXGnCWjUSYGfH1cpdo41/hgdWETu4YxpezoztawmqsvCeep+8QGfiY6YbDvfgHz/DkjeIkkZVJavB4a3rg==}

  '@types/d3-delaunay@6.0.4':
    resolution: {integrity: sha512-ZMaSKu4THYCU6sV64Lhg6qjf1orxBthaC161plr5KuPHo3CNm8DTHiLw/5Eq2b6TsNP0W0iJrUOFscY6Q450Hw==}

  '@types/d3-dispatch@3.0.7':
    resolution: {integrity: sha512-5o9OIAdKkhN1QItV2oqaE5KMIiXAvDWBDPrD85e58Qlz1c1kI/J0NcqbEG88CoTwJrYe7ntUCVfeUl2UJKbWgA==}

  '@types/d3-drag@3.0.7':
    resolution: {integrity: sha512-HE3jVKlzU9AaMazNufooRJ5ZpWmLIoc90A37WU2JMmeq28w1FQqCZswHZ3xR+SuxYftzHq6WU6KJHvqxKzTxxQ==}

  '@types/d3-dsv@3.0.7':
    resolution: {integrity: sha512-n6QBF9/+XASqcKK6waudgL0pf/S5XHPPI8APyMLLUHd8NqouBGLsU8MgtO7NINGtPBtk9Kko/W4ea0oAspwh9g==}

  '@types/d3-ease@3.0.2':
    resolution: {integrity: sha512-NcV1JjO5oDzoK26oMzbILE6HW7uVXOHLQvHshBUW4UMdZGfiY6v5BeQwh9a9tCzv+CeefZQHJt5SRgK154RtiA==}

  '@types/d3-fetch@3.0.7':
    resolution: {integrity: sha512-fTAfNmxSb9SOWNB9IoG5c8Hg6R+AzUHDRlsXsDZsNp6sxAEOP0tkP3gKkNSO/qmHPoBFTxNrjDprVHDQDvo5aA==}

  '@types/d3-force@3.0.10':
    resolution: {integrity: sha512-ZYeSaCF3p73RdOKcjj+swRlZfnYpK1EbaDiYICEEp5Q6sUiqFaFQ9qgoshp5CzIyyb/yD09kD9o2zEltCexlgw==}

  '@types/d3-format@3.0.4':
    resolution: {integrity: sha512-fALi2aI6shfg7vM5KiR1wNJnZ7r6UuggVqtDA+xiEdPZQwy/trcQaHnwShLuLdta2rTymCNpxYTiMZX/e09F4g==}

  '@types/d3-geo@3.1.0':
    resolution: {integrity: sha512-856sckF0oP/diXtS4jNsiQw/UuK5fQG8l/a9VVLeSouf1/PPbBE1i1W852zVwKwYCBkFJJB7nCFTbk6UMEXBOQ==}

  '@types/d3-hierarchy@3.1.7':
    resolution: {integrity: sha512-tJFtNoYBtRtkNysX1Xq4sxtjK8YgoWUNpIiUee0/jHGRwqvzYxkq0hGVbbOGSz+JgFxxRu4K8nb3YpG3CMARtg==}

  '@types/d3-interpolate@3.0.4':
    resolution: {integrity: sha512-mgLPETlrpVV1YRJIglr4Ez47g7Yxjl1lj7YKsiMCb27VJH9W8NVM6Bb9d8kkpG/uAQS5AmbA48q2IAolKKo1MA==}

  '@types/d3-path@3.1.1':
    resolution: {integrity: sha512-VMZBYyQvbGmWyWVea0EHs/BwLgxc+MKi1zLDCONksozI4YJMcTt8ZEuIR4Sb1MMTE8MMW49v0IwI5+b7RmfWlg==}

  '@types/d3-polygon@3.0.2':
    resolution: {integrity: sha512-ZuWOtMaHCkN9xoeEMr1ubW2nGWsp4nIql+OPQRstu4ypeZ+zk3YKqQT0CXVe/PYqrKpZAi+J9mTs05TKwjXSRA==}

  '@types/d3-quadtree@3.0.6':
    resolution: {integrity: sha512-oUzyO1/Zm6rsxKRHA1vH0NEDG58HrT5icx/azi9MF1TWdtttWl0UIUsjEQBBh+SIkrpd21ZjEv7ptxWys1ncsg==}

  '@types/d3-random@3.0.3':
    resolution: {integrity: sha512-Imagg1vJ3y76Y2ea0871wpabqp613+8/r0mCLEBfdtqC7xMSfj9idOnmBYyMoULfHePJyxMAw3nWhJxzc+LFwQ==}

  '@types/d3-scale-chromatic@3.1.0':
    resolution: {integrity: sha512-iWMJgwkK7yTRmWqRB5plb1kadXyQ5Sj8V/zYlFGMUBbIPKQScw+Dku9cAAMgJG+z5GYDoMjWGLVOvjghDEFnKQ==}

  '@types/d3-scale@4.0.9':
    resolution: {integrity: sha512-dLmtwB8zkAeO/juAMfnV+sItKjlsw2lKdZVVy6LRr0cBmegxSABiLEpGVmSJJ8O08i4+sGR6qQtb6WtuwJdvVw==}

  '@types/d3-selection@3.0.11':
    resolution: {integrity: sha512-bhAXu23DJWsrI45xafYpkQ4NtcKMwWnAC/vKrd2l+nxMFuvOT3XMYTIj2opv8vq8AO5Yh7Qac/nSeP/3zjTK0w==}

  '@types/d3-shape@3.1.7':
    resolution: {integrity: sha512-VLvUQ33C+3J+8p+Daf+nYSOsjB4GXp19/S/aGo60m9h1v6XaxjiT82lKVWJCfzhtuZ3yD7i/TPeC/fuKLLOSmg==}

  '@types/d3-time-format@4.0.3':
    resolution: {integrity: sha512-5xg9rC+wWL8kdDj153qZcsJ0FWiFt0J5RB6LYUNZjwSnesfblqrI/bJ1wBdJ8OQfncgbJG5+2F+qfqnqyzYxyg==}

  '@types/d3-time@3.0.4':
    resolution: {integrity: sha512-yuzZug1nkAAaBlBBikKZTgzCeA+k1uy4ZFwWANOfKw5z5LRhV0gNA7gNkKm7HoK+HRN0wX3EkxGk0fpbWhmB7g==}

  '@types/d3-timer@3.0.2':
    resolution: {integrity: sha512-Ps3T8E8dZDam6fUyNiMkekK3XUsaUEik+idO9/YjPtfj2qruF8tFBXS7XhtE4iIXBLxhmLjP3SXpLhVf21I9Lw==}

  '@types/d3-transition@3.0.9':
    resolution: {integrity: sha512-uZS5shfxzO3rGlu0cC3bjmMFKsXv+SmZZcgp0KD22ts4uGXp5EVYGzu/0YdwZeKmddhcAccYtREJKkPfXkZuCg==}

  '@types/d3-zoom@3.0.8':
    resolution: {integrity: sha512-iqMC4/YlFCSlO8+2Ii1GGGliCAY4XdeG748w5vQUbevlbDu0zSjH/+jojorQVBK/se0j6DUFNPBGSqD3YWYnDw==}

  '@types/d3@7.4.3':
    resolution: {integrity: sha512-lZXZ9ckh5R8uiFVt8ogUNf+pIrK4EsWrx2Np75WvF/eTpJ0FMHNhjXk8CKEx/+gpHbNQyJWehbFaTvqmHWB3ww==}

  '@types/debug@4.1.12':
    resolution: {integrity: sha512-vIChWdVG3LG1SMxEvI/AK+FWJthlrqlTu7fbrlywTkkaONwk/UAGaULXRlf8vkzFBLVm0zkMdCquhL5aOjhXPQ==}

  '@types/deep-eql@4.0.2':
    resolution: {integrity: sha512-c9h9dVVMigMPc4bwTvC5dxqtqJZwQPePsWjPlpSOnojbor6pGqdk541lfA7AqFQr5pB1BRdq0juY9db81BwyFw==}

  '@types/diff@8.0.0':
    resolution: {integrity: sha512-o7jqJM04gfaYrdCecCVMbZhNdG6T1MHg/oQoRFdERLV+4d+V7FijhiEAbFu0Usww84Yijk9yH58U4Jk4HbtzZw==}
    deprecated: This is a stub types definition. diff provides its own type definitions, so you do not need this installed.

  '@types/estree-jsx@1.0.5':
    resolution: {integrity: sha512-52CcUVNFyfb1A2ALocQw/Dd1BQFNmSdkuC3BkZ6iqhdMfQz7JWOFRuJFloOzjk+6WijU56m9oKXFAXc7o3Towg==}

  '@types/estree@1.0.8':
    resolution: {integrity: sha512-dWHzHa2WqEXI/O1E9OjrocMTKJl2mSrEolh1Iomrv6U+JuNwaHXsXx9bLu5gG7BUWFIN0skIQJQ/L1rIex4X6w==}

  '@types/geojson@7946.0.16':
    resolution: {integrity: sha512-6C8nqWur3j98U6+lXDfTUWIfgvZU+EumvpHKcYjujKH7woYyLj2sUmff0tRhrqM7BohUw7Pz3ZB1jj2gW9Fvmg==}

  '@types/hast@3.0.4':
    resolution: {integrity: sha512-WPs+bbQw5aCj+x6laNGWLH3wviHtoCv/P3+otBhbOhJgG8qtpdAMlTCxLtsTWA7LH1Oh/bFCHsBn0TPS5m30EQ==}

  '@types/js-yaml@4.0.9':
    resolution: {integrity: sha512-k4MGaQl5TGo/iipqb2UDG2UwjXziSWkh0uysQelTlJpX1qGlpUZYm8PnO4DxG1qBomtJUdYJ6qR6xdIah10JLg==}

  '@types/json-schema@7.0.15':
    resolution: {integrity: sha512-5+fP8P8MFNC+AyZCDxrB2pkZFPGzqQWUzpSeuuVLvm8VMcorNYavBqoFcxK8bQz4Qsbn4oUEEem4wDLfcysGHA==}

  '@types/katex@0.16.7':
    resolution: {integrity: sha512-HMwFiRujE5PjrgwHQ25+bsLJgowjGjm5Z8FVSf0N6PwgJrwxH0QxzHYDcKsTfV3wva0vzrpqMTJS2jXPr5BMEQ==}

  '@types/mdast@4.0.4':
    resolution: {integrity: sha512-kGaNbPh1k7AFzgpud/gMdvIm5xuECykRR+JnWKQno9TAXVa6WIVCGTPvYGekIDL4uwCZQSYbUxNBSb1aUo79oA==}

  '@types/mdx@2.0.13':
    resolution: {integrity: sha512-+OWZQfAYyio6YkJb3HLxDrvnx6SWWDbC0zVPfBRzUk0/nqoDyf6dNxQi3eArPe8rJ473nobTMQ/8Zk+LxJ+Yuw==}

  '@types/micromatch@4.0.10':
    resolution: {integrity: sha512-5jOhFDElqr4DKTrTEbnW8DZ4Hz5LRUEmyrGpCMrD/NphYv3nUnaF08xmSLx1rGGnyEs/kFnhiw6dCgcDqMr5PQ==}

  '@types/ms@2.1.0':
    resolution: {integrity: sha512-GsCCIZDE/p3i96vtEqx+7dBUGXrc7zeSK3wwPHIaRThS+9OhWIXRqzs4d6k1SVU8g91DrNRWxWUGhp5KXQb2VA==}

  '@types/nlcst@2.0.3':
    resolution: {integrity: sha512-vSYNSDe6Ix3q+6Z7ri9lyWqgGhJTmzRjZRqyq15N0Z/1/UnVsno9G/N40NBijoYx2seFDIl0+B2mgAb9mezUCA==}

  '@types/node@25.0.3':
    resolution: {integrity: sha512-W609buLVRVmeW693xKfzHeIV6nJGGz98uCPfeXI1ELMLXVeKYZ9m15fAMSaUPBHYLGFsVRcMmSCksQOrZV9BYA==}

  '@types/react-dom@19.2.3':
    resolution: {integrity: sha512-jp2L/eY6fn+KgVVQAOqYItbF0VY/YApe5Mz2F0aykSO8gx31bYCZyvSeYxCHKvzHG5eZjc+zyaS5BrBWya2+kQ==}
    peerDependencies:
      '@types/react': ^19.2.0

  '@types/react@19.2.7':
    resolution: {integrity: sha512-MWtvHrGZLFttgeEj28VXHxpmwYbor/ATPYbBfSFZEIRK0ecCFLl2Qo55z52Hss+UV9CRN7trSeq1zbgx7YDWWg==}

  '@types/sharp@0.32.0':
    resolution: {integrity: sha512-OOi3kL+FZDnPhVzsfD37J88FNeZh6gQsGcLc95NbeURRGvmSjeXiDcyWzF2o3yh/gQAUn2uhh/e+CPCa5nwAxw==}
    deprecated: This is a stub types definition. sharp provides its own type definitions, so you do not need this installed.

  '@types/trusted-types@2.0.7':
    resolution: {integrity: sha512-ScaPdn1dQczgbl0QFTeTOmVHFULt394XJgOQNoyVhZ6r2vLnMLJfBPd53SB52T/3G36VI1/g2MZaX0cwDuXsfw==}

  '@types/unist@2.0.11':
    resolution: {integrity: sha512-CmBKiL6NNo/OqgmMn95Fk9Whlp2mtvIv+KNpQKN2F4SjvrEesubTRWGYSg+BnWZOnlCaSTU1sMpsBOzgbYhnsA==}

  '@types/unist@3.0.3':
    resolution: {integrity: sha512-ko/gIFJRv177XgZsZcBwnqJN5x/Gien8qNOn0D5bQU/zAzVf9Zt3BlcUiLqhV9y4ARk0GbT3tnUiPNgnTXzc/Q==}

  '@typescript-eslint/eslint-plugin@8.50.1':
    resolution: {integrity: sha512-PKhLGDq3JAg0Jk/aK890knnqduuI/Qj+udH7wCf0217IGi4gt+acgCyPVe79qoT+qKUvHMDQkwJeKW9fwl8Cyw==}
    engines: {node: ^18.18.0 || ^20.9.0 || >=21.1.0}
    peerDependencies:
      '@typescript-eslint/parser': ^8.50.1
      eslint: ^8.57.0 || ^9.0.0
      typescript: '>=4.8.4 <6.0.0'

  '@typescript-eslint/parser@8.50.1':
    resolution: {integrity: sha512-hM5faZwg7aVNa819m/5r7D0h0c9yC4DUlWAOvHAtISdFTc8xB86VmX5Xqabrama3wIPJ/q9RbGS1worb6JfnMg==}
    engines: {node: ^18.18.0 || ^20.9.0 || >=21.1.0}
    peerDependencies:
      eslint: ^8.57.0 || ^9.0.0
      typescript: '>=4.8.4 <6.0.0'

  '@typescript-eslint/project-service@8.50.1':
    resolution: {integrity: sha512-E1ur1MCVf+YiP89+o4Les/oBAVzmSbeRB0MQLfSlYtbWU17HPxZ6Bhs5iYmKZRALvEuBoXIZMOIRRc/P++Ortg==}
    engines: {node: ^18.18.0 || ^20.9.0 || >=21.1.0}
    peerDependencies:
      typescript: '>=4.8.4 <6.0.0'

  '@typescript-eslint/scope-manager@8.50.1':
    resolution: {integrity: sha512-mfRx06Myt3T4vuoHaKi8ZWNTPdzKPNBhiblze5N50//TSHOAQQevl/aolqA/BcqqbJ88GUnLqjjcBc8EWdBcVw==}
    engines: {node: ^18.18.0 || ^20.9.0 || >=21.1.0}

  '@typescript-eslint/tsconfig-utils@8.50.1':
    resolution: {integrity: sha512-ooHmotT/lCWLXi55G4mvaUF60aJa012QzvLK0Y+Mp4WdSt17QhMhWOaBWeGTFVkb2gDgBe19Cxy1elPXylslDw==}
    engines: {node: ^18.18.0 || ^20.9.0 || >=21.1.0}
    peerDependencies:
      typescript: '>=4.8.4 <6.0.0'

  '@typescript-eslint/type-utils@8.50.1':
    resolution: {integrity: sha512-7J3bf022QZE42tYMO6SL+6lTPKFk/WphhRPe9Tw/el+cEwzLz1Jjz2PX3GtGQVxooLDKeMVmMt7fWpYRdG5Etg==}
    engines: {node: ^18.18.0 || ^20.9.0 || >=21.1.0}
    peerDependencies:
      eslint: ^8.57.0 || ^9.0.0
      typescript: '>=4.8.4 <6.0.0'

  '@typescript-eslint/types@8.50.1':
    resolution: {integrity: sha512-v5lFIS2feTkNyMhd7AucE/9j/4V9v5iIbpVRncjk/K0sQ6Sb+Np9fgYS/63n6nwqahHQvbmujeBL7mp07Q9mlA==}
    engines: {node: ^18.18.0 || ^20.9.0 || >=21.1.0}

  '@typescript-eslint/typescript-estree@8.50.1':
    resolution: {integrity: sha512-woHPdW+0gj53aM+cxchymJCrh0cyS7BTIdcDxWUNsclr9VDkOSbqC13juHzxOmQ22dDkMZEpZB+3X1WpUvzgVQ==}
    engines: {node: ^18.18.0 || ^20.9.0 || >=21.1.0}
    peerDependencies:
      typescript: '>=4.8.4 <6.0.0'

  '@typescript-eslint/utils@8.50.1':
    resolution: {integrity: sha512-lCLp8H1T9T7gPbEuJSnHwnSuO9mDf8mfK/Nion5mZmiEaQD9sWf9W4dfeFqRyqRjF06/kBuTmAqcs9sewM2NbQ==}
    engines: {node: ^18.18.0 || ^20.9.0 || >=21.1.0}
    peerDependencies:
      eslint: ^8.57.0 || ^9.0.0
      typescript: '>=4.8.4 <6.0.0'

  '@typescript-eslint/visitor-keys@8.50.1':
    resolution: {integrity: sha512-IrDKrw7pCRUR94zeuCSUWQ+w8JEf5ZX5jl/e6AHGSLi1/zIr0lgutfn/7JpfCey+urpgQEdrZVYzCaVVKiTwhQ==}
    engines: {node: ^18.18.0 || ^20.9.0 || >=21.1.0}

  '@typescript/vfs@1.6.2':
    resolution: {integrity: sha512-hoBwJwcbKHmvd2QVebiytN1aELvpk9B74B4L1mFm/XT1Q/VOYAWl2vQ9AWRFtQq8zmz6enTpfTV8WRc4ATjW/g==}
    peerDependencies:
      typescript: '*'

  '@ungap/structured-clone@1.3.0':
    resolution: {integrity: sha512-WmoN8qaIAo7WTYWbAZuG8PYEhn5fkz7dZrqTBZ7dtt//lL2Gwms1IcnQ5yHqjDfX8Ft5j4YzDM23f87zBfDe9g==}

  '@upstash/redis@1.36.0':
    resolution: {integrity: sha512-9zN2UV9QJGPnXfWU3yZBLVQaqqENDh7g+Y4J2vJuSxBCi9FQ0aUOtaXlzuFhnsiZvCqM+eS27ic+tgmkWUsfOg==}

  '@vercel/analytics@1.6.1':
    resolution: {integrity: sha512-oH9He/bEM+6oKlv3chWuOOcp8Y6fo6/PSro8hEkgCW3pu9/OiCXiUpRUogDh3Fs3LH2sosDrx8CxeOLBEE+afg==}
    peerDependencies:
      '@remix-run/react': ^2
      '@sveltejs/kit': ^1 || ^2
      next: '>= 13'
      react: ^18 || ^19 || ^19.0.0-rc
      svelte: '>= 4'
      vue: ^3
      vue-router: ^4
    peerDependenciesMeta:
      '@remix-run/react':
        optional: true
      '@sveltejs/kit':
        optional: true
      next:
        optional: true
      react:
        optional: true
      svelte:
        optional: true
      vue:
        optional: true
      vue-router:
        optional: true

  '@vercel/blob@2.0.0':
    resolution: {integrity: sha512-oAj7Pdy83YKSwIaMFoM7zFeLYWRc+qUpW3PiDSblxQMnGFb43qs4bmfq7dr/+JIfwhs6PTwe1o2YBwKhyjWxXw==}
    engines: {node: '>=20.0.0'}

  '@vercel/oidc@3.0.5':
    resolution: {integrity: sha512-fnYhv671l+eTTp48gB4zEsTW/YtRgRPnkI2nT7x6qw5rkI1Lq2hTmQIpHPgyThI0znLK+vX2n9XxKdXZ7BUbbw==}
    engines: {node: '>= 20'}

  '@vercel/speed-insights@1.3.1':
    resolution: {integrity: sha512-PbEr7FrMkUrGYvlcLHGkXdCkxnylCWePx7lPxxq36DNdfo9mcUjLOmqOyPDHAOgnfqgGGdmE3XI9L/4+5fr+vQ==}
    peerDependencies:
      '@sveltejs/kit': ^1 || ^2
      next: '>= 13'
      react: ^18 || ^19 || ^19.0.0-rc
      svelte: '>= 4'
      vue: ^3
      vue-router: ^4
    peerDependenciesMeta:
      '@sveltejs/kit':
        optional: true
      next:
        optional: true
      react:
        optional: true
      svelte:
        optional: true
      vue:
        optional: true
      vue-router:
        optional: true

  '@vitest/coverage-v8@4.0.16':
    resolution: {integrity: sha512-2rNdjEIsPRzsdu6/9Eq0AYAzYdpP6Bx9cje9tL3FE5XzXRQF1fNU9pe/1yE8fCrS0HD+fBtt6gLPh6LI57tX7A==}
    peerDependencies:
      '@vitest/browser': 4.0.16
      vitest: 4.0.16
    peerDependenciesMeta:
      '@vitest/browser':
        optional: true

  '@vitest/expect@4.0.16':
    resolution: {integrity: sha512-eshqULT2It7McaJkQGLkPjPjNph+uevROGuIMJdG3V+0BSR2w9u6J9Lwu+E8cK5TETlfou8GRijhafIMhXsimA==}

  '@vitest/mocker@4.0.16':
    resolution: {integrity: sha512-yb6k4AZxJTB+q9ycAvsoxGn+j/po0UaPgajllBgt1PzoMAAmJGYFdDk0uCcRcxb3BrME34I6u8gHZTQlkqSZpg==}
    peerDependencies:
      msw: ^2.4.9
      vite: ^6.0.0 || ^7.0.0-0
    peerDependenciesMeta:
      msw:
        optional: true
      vite:
        optional: true

  '@vitest/pretty-format@4.0.16':
    resolution: {integrity: sha512-eNCYNsSty9xJKi/UdVD8Ou16alu7AYiS2fCPRs0b1OdhJiV89buAXQLpTbe+X8V9L6qrs9CqyvU7OaAopJYPsA==}

  '@vitest/runner@4.0.16':
    resolution: {integrity: sha512-VWEDm5Wv9xEo80ctjORcTQRJ539EGPB3Pb9ApvVRAY1U/WkHXmmYISqU5E79uCwcW7xYUV38gwZD+RV755fu3Q==}

  '@vitest/snapshot@4.0.16':
    resolution: {integrity: sha512-sf6NcrYhYBsSYefxnry+DR8n3UV4xWZwWxYbCJUt2YdvtqzSPR7VfGrY0zsv090DAbjFZsi7ZaMi1KnSRyK1XA==}

  '@vitest/spy@4.0.16':
    resolution: {integrity: sha512-4jIOWjKP0ZUaEmJm00E0cOBLU+5WE0BpeNr3XN6TEF05ltro6NJqHWxXD0kA8/Zc8Nh23AT8WQxwNG+WeROupw==}

  '@vitest/utils@4.0.16':
    resolution: {integrity: sha512-h8z9yYhV3e1LEfaQ3zdypIrnAg/9hguReGZoS7Gl0aBG5xgA410zBqECqmaF/+RkTggRsfnzc1XaAHA6bmUufA==}

  '@xmldom/xmldom@0.9.8':
    resolution: {integrity: sha512-p96FSY54r+WJ50FIOsCOjyj/wavs8921hG5+kVMmZgKcvIKxMXHTrjNJvRgWa/zuX3B6t2lijLNFaOyuxUH+2A==}
    engines: {node: '>=14.6'}

  JSONStream@1.3.5:
    resolution: {integrity: sha512-E+iruNOY8VV9s4JEbe1aNEm6MiszPRr/UfcHMz0TQh1BXSxHK+ASV1R6W4HpjBhSeS+54PIsAMCBmwD06LLsqQ==}
    hasBin: true

  acorn-jsx@5.3.2:
    resolution: {integrity: sha512-rq9s+JNhf0IChjtDXxllJ7g41oZk5SlXtp0LHwyA5cejwn7vKmKp4pPri6YEePv2PU65sAsegbXtIinmDFDXgQ==}
    peerDependencies:
      acorn: ^6.0.0 || ^7.0.0 || ^8.0.0

  acorn@8.15.0:
    resolution: {integrity: sha512-NZyJarBfL7nWwIq+FDL6Zp/yHEhePMNnnJ0y3qfieCrmNvYct8uvtiV41UvlSe6apAfk0fY1FbWx+NwfmpvtTg==}
    engines: {node: '>=0.4.0'}
    hasBin: true

  agent-base@7.1.4:
    resolution: {integrity: sha512-MnA+YT8fwfJPgBx3m60MNqakm30XOkyIoH1y6huTQvC0PwZG7ki8NacLBcrPbNoo8vEZy7Jpuk7+jMO+CUovTQ==}
    engines: {node: '>= 14'}

  ai@6.0.3:
    resolution: {integrity: sha512-OOo+/C+sEyscoLnbY3w42vjQDICioVNyS+F+ogwq6O5RJL/vgWGuiLzFwuP7oHTeni/MkmX8tIge48GTdaV7QQ==}
    engines: {node: '>=18'}
    peerDependencies:
      zod: ^3.25.76 || ^4.1.8

  ajv-formats@3.0.1:
    resolution: {integrity: sha512-8iUql50EUR+uUcdRQ3HDqa6EVyo3docL8g5WJ3FNcWmu62IbkGUue/pEyLBW8VGKKucTPgqeks4fIU1DA4yowQ==}
    peerDependencies:
      ajv: ^8.0.0
    peerDependenciesMeta:
      ajv:
        optional: true

  ajv@6.12.6:
    resolution: {integrity: sha512-j3fVLgvTo527anyYyJOGTYJbG+vnnQYvE0m5mmkc1TK+nxAppkCLMIL0aZ4dblVCNoGShhm+kzE4ZUykBoMg4g==}

  ajv@8.17.1:
    resolution: {integrity: sha512-B/gBuNg5SiMTrPkC+A2+cW0RszwxYmn6VYxB/inlBStS5nx6xHIt/ehKRhIMhqusl7a8LjQoZnjCs5vhwxOQ1g==}

  ansi-escapes@7.2.0:
    resolution: {integrity: sha512-g6LhBsl+GBPRWGWsBtutpzBYuIIdBkLEvad5C/va/74Db018+5TZiyA26cZJAr3Rft5lprVqOIPxf5Vid6tqAw==}
    engines: {node: '>=18'}

  ansi-regex@5.0.1:
    resolution: {integrity: sha512-quJQXlTSUGL2LH9SUXo8VwsY4soanhgo6LNSm84E1LBcE8s3O0wpdiRzyR9z/ZZJMlMWv37qOOb9pdJlMUEKFQ==}
    engines: {node: '>=8'}

  ansi-regex@6.2.2:
    resolution: {integrity: sha512-Bq3SmSpyFHaWjPk8If9yc6svM8c56dB5BAtW4Qbw5jHTwwXXcTLoRMkpDJp6VL0XzlWaCHTXrkFURMYmD0sLqg==}
    engines: {node: '>=12'}

  ansi-styles@4.3.0:
    resolution: {integrity: sha512-zbB9rCJAT1rbjiVDb2hqKFHNYLxgtk8NURxZ3IZwD3F6NtxbXZQCnnSi1Lkx+IDohdPlFp222wVALIheZJQSEg==}
    engines: {node: '>=8'}

  ansi-styles@5.2.0:
    resolution: {integrity: sha512-Cxwpt2SfTzTtXcfOlzGEee8O+c+MmUgGrNiBcXnuWxuFJHe6a5Hz7qwhwe5OgaSYI0IJvkLqWX1ASG+cJOkEiA==}
    engines: {node: '>=10'}

  ansi-styles@6.2.3:
    resolution: {integrity: sha512-4Dj6M28JB+oAH8kFkTLUo+a2jwOFkuqb3yucU0CANcRRUbxS0cP0nZYCGjcc3BNXwRIsUVmDGgzawme7zvJHvg==}
    engines: {node: '>=12'}

  arg@5.0.2:
    resolution: {integrity: sha512-PYjyFOLKQ9y57JvQ6QLo8dAgNqswh8M1RMJYdQduT6xbWSgK36P/Z/v+p888pM69jMMfS8Xd8F6I1kQ/I9HUGg==}

  argparse@2.0.1:
    resolution: {integrity: sha512-8+9WqebbFzpX9OR+Wa6O29asIogeRMzcGtAINdpMHHyAg10f05aSFVBbcEqGf/PXw1EjAZ+q2/bEBg3DvurK3Q==}

  aria-hidden@1.2.6:
    resolution: {integrity: sha512-ik3ZgC9dY/lYVVM++OISsaYDeg1tb0VtP5uL3ouh1koGOaUMDPpbFIei4JkFimWUFPn90sbMNMXQAIVOlnYKJA==}
    engines: {node: '>=10'}

  aria-query@5.3.0:
    resolution: {integrity: sha512-b0P0sZPKtyu8HkeRAfCq0IfURZK+SuwMjY1UXGBU27wpAiTwQAIlq56IbIO+ytk/JjS1fMR14ee5WBBfKi5J6A==}

  array-ify@1.0.0:
    resolution: {integrity: sha512-c5AMf34bKdvPhQ7tBGhqkgKNUzMr4WUs+WDtC2ZUGOUncbxKMTvqxYctiseW3+L4bA8ec+GcZ6/A/FW4m8ukng==}

  array-iterate@2.0.1:
    resolution: {integrity: sha512-I1jXZMjAgCMmxT4qxXfPXa6SthSoE8h6gkSI9BGGNv8mP8G/v0blc+qFnZu6K42vTOiuME596QaLO0TP3Lk0xg==}

  assertion-error@2.0.1:
    resolution: {integrity: sha512-Izi8RQcffqCeNVgFigKli1ssklIbpHnCYc6AknXGYoB6grJqyeby7jv12JUQgmTAnIDnbck1uxksT4dzN3PWBA==}
    engines: {node: '>=12'}

  ast-v8-to-istanbul@0.3.10:
    resolution: {integrity: sha512-p4K7vMz2ZSk3wN8l5o3y2bJAoZXT3VuJI5OLTATY/01CYWumWvwkUw0SqDBnNq6IiTO3qDa1eSQDibAV8g7XOQ==}

  astring@1.9.0:
    resolution: {integrity: sha512-LElXdjswlqjWrPpJFg1Fx4wpkOCxj1TDHlSV4PlaRxHGWko024xICaa97ZkMfs6DRKlCguiAI+rbXv5GWwXIkg==}
    hasBin: true

  async-retry@1.3.3:
    resolution: {integrity: sha512-wfr/jstw9xNi/0teMHrRW7dsz3Lt5ARhYNZ2ewpadnhaIp5mbALhOAP+EAdsC7t4Z6wqsDVv9+W6gm1Dk9mEyw==}

  autoprefixer@10.4.23:
    resolution: {integrity: sha512-YYTXSFulfwytnjAPlw8QHncHJmlvFKtczb8InXaAx9Q0LbfDnfEYDE55omerIJKihhmU61Ft+cAOSzQVaBUmeA==}
    engines: {node: ^10 || ^12 || >=14}
    hasBin: true
    peerDependencies:
      postcss: ^8.1.0

  bail@2.0.2:
    resolution: {integrity: sha512-0xO6mYd7JB2YesxDKplafRpsiOzPt9V02ddPCLbY1xYGPOX24NTyN50qnUxgCPcSoYMhKpAuBTjQoRZCAkUDRw==}

  balanced-match@1.0.2:
    resolution: {integrity: sha512-3oSeUO0TMV67hN1AmbXsK4yaqU7tjiHlbxRDZOpH0KW9+CeX4bRAaX0Anxt0tx2MrpRpWwQaPwIlISEJhYU5Pw==}

  baseline-browser-mapping@2.9.11:
    resolution: {integrity: sha512-Sg0xJUNDU1sJNGdfGWhVHX0kkZ+HWcvmVymJbj6NSgZZmW/8S9Y2HQ5euytnIgakgxN6papOAWiwDo1ctFDcoQ==}
    hasBin: true

  better-react-mathjax@2.3.0:
    resolution: {integrity: sha512-K0ceQC+jQmB+NLDogO5HCpqmYf18AU2FxDbLdduYgkHYWZApFggkHE4dIaXCV1NqeoscESYXXo1GSkY6fA295w==}
    peerDependencies:
      react: '>=16.8'

  bidi-js@1.0.3:
    resolution: {integrity: sha512-RKshQI1R3YQ+n9YJz2QQ147P66ELpa1FQEg20Dk8oW9t2KgLbpDLLp9aGZ7y8WHSshDknG0bknqGw5/tyCs5tw==}

  boolean@3.2.0:
    resolution: {integrity: sha512-d0II/GO9uf9lfUHH2BQsjxzRJZBdsjgsBiW4BvhWk/3qoKwQFjIDVN19PfX8F2D/r9PCMTtLWjYVCFrpeYUzsw==}
    deprecated: Package no longer supported. Contact Support at https://www.npmjs.com/support for more info.

  brace-expansion@1.1.12:
    resolution: {integrity: sha512-9T9UjW3r0UW5c1Q7GTwllptXwhvYmEzFhzMfZ9H7FQWt+uZePjZPjBP/W1ZEyZ1twGWom5/56TF4lPcqjnDHcg==}

  brace-expansion@2.0.2:
    resolution: {integrity: sha512-Jt0vHyM+jmUBqojB7E1NIYadt0vI0Qxjxd2TErW94wDz+E2LAm5vKMXXwg6ZZBTHPuUlDgQHKXvjGBdfcF1ZDQ==}

  braces@3.0.3:
    resolution: {integrity: sha512-yQbXgO/OSZVD2IsiLlro+7Hf6Q18EJrKSEsdoMzKePKXct3gvD8oLcOQdIzGupr5Fj+EDe8gO/lxc1BzfMpxvA==}
    engines: {node: '>=8'}

  browserslist@4.28.1:
    resolution: {integrity: sha512-ZC5Bd0LgJXgwGqUknZY/vkUQ04r8NXnJZ3yYi4vDmSiZmC/pdSN0NbNRPxZpbtO4uAfDUAFffO8IZoM3Gj8IkA==}
    engines: {node: ^6 || ^7 || ^8 || ^9 || ^10 || ^11 || ^12 || >=13.7}
    hasBin: true

  callsites@3.1.0:
    resolution: {integrity: sha512-P8BjAsXvZS+VIDUI11hHCQEv74YT67YUi5JJFNWIqL235sBmjX4+qx9Muvls5ivyNENctx46xQLQ3aTuE7ssaQ==}
    engines: {node: '>=6'}

  caniuse-lite@1.0.30001760:
    resolution: {integrity: sha512-7AAMPcueWELt1p3mi13HR/LHH0TJLT11cnwDJEs3xA4+CK/PLKeO9Kl1oru24htkyUKtkGCvAx4ohB0Ttry8Dw==}

  caniuse-lite@1.0.30001761:
    resolution: {integrity: sha512-JF9ptu1vP2coz98+5051jZ4PwQgd2ni8A+gYSN7EA7dPKIMf0pDlSUxhdmVOaV3/fYK5uWBkgSXJaRLr4+3A6g==}

  canonicalize@2.1.0:
    resolution: {integrity: sha512-F705O3xrsUtgt98j7leetNhTWPe+5S72rlL5O4jA1pKqBVQ/dT1O1D6PFxmSXvc0SUOinWS57DKx0I3CHrXJHQ==}
    hasBin: true

  ccount@2.0.1:
    resolution: {integrity: sha512-eyrF0jiFpY+3drT6383f1qhkbGsLSifNAjA61IUjZjmLCWjItY6LB9ft9YhoDgwfmclB2zhu51Lc7+95b8NRAg==}

  chai@6.2.2:
    resolution: {integrity: sha512-NUPRluOfOiTKBKvWPtSD4PhFvWCqOi0BGStNWs57X9js7XGTprSmFoz5F0tWhR4WPjNeR9jXqdC7/UpSJTnlRg==}
    engines: {node: '>=18'}

  chalk@4.1.2:
    resolution: {integrity: sha512-oKnbhFyRIXpUuez8iBMmyEa4nbj4IOQyuhc/wy9kY7/WVPcwIO9VA668Pu8RkO7+0G76SLROeyw9CpQ061i4mA==}
    engines: {node: '>=10'}

  chalk@5.6.2:
    resolution: {integrity: sha512-7NzBL0rN6fMUW+f7A6Io4h40qQlG+xGmtMxfbnH/K7TAtt8JQWVQK+6g0UXKMeVJoyV5EkkNsErQ8pVD3bLHbA==}
    engines: {node: ^12.17.0 || ^14.13 || >=16.0.0}

  character-entities-html4@2.1.0:
    resolution: {integrity: sha512-1v7fgQRj6hnSwFpq1Eu0ynr/CDEw0rXo2B61qXrLNdHZmPKgb7fqS1a2JwF0rISo9q77jDI8VMEHoApn8qDoZA==}

  character-entities-legacy@3.0.0:
    resolution: {integrity: sha512-RpPp0asT/6ufRm//AJVwpViZbGM/MkjQFxJccQRHmISF/22NBtsHqAWmL+/pmkPWoIUJdWyeVleTl1wydHATVQ==}

  character-entities@2.0.2:
    resolution: {integrity: sha512-shx7oQ0Awen/BRIdkjkvz54PnEEI/EjwXDSIZp86/KKdbafHh1Df/RYGBhn4hbe2+uKC9FnT5UCEdyPz3ai9hQ==}

  character-reference-invalid@2.0.1:
    resolution: {integrity: sha512-iBZ4F4wRbyORVsu0jPV7gXkOsGYjGHPmAyv+HiHG8gi5PtC9KI2j1+v8/tlibRvjoWX027ypmG/n0HtO5t7unw==}

  chevrotain-allstar@0.3.1:
    resolution: {integrity: sha512-b7g+y9A0v4mxCW1qUhf3BSVPg+/NvGErk/dOkrDaHA0nQIQGAtrOjlX//9OQtRlSCy+x9rfB5N8yC71lH1nvMw==}
    peerDependencies:
      chevrotain: ^11.0.0

  chevrotain@11.0.3:
    resolution: {integrity: sha512-ci2iJH6LeIkvP9eJW6gpueU8cnZhv85ELY8w8WiFtNjMHA5ad6pQLaJo9mEly/9qUyCpvqX8/POVUTf18/HFdw==}

  chownr@3.0.0:
    resolution: {integrity: sha512-+IxzY9BZOQd/XuYPRmrvEVjF/nqj5kgT4kEq7VofrDoM1MxoRjEWkrCC3EtLi59TVawxTAn+orJwFQcrqEN1+g==}
    engines: {node: '>=18'}

  class-variance-authority@0.7.1:
    resolution: {integrity: sha512-Ka+9Trutv7G8M6WT6SeiRWz792K5qEqIGEGzXKhAE6xOWAY6pPH8U+9IY3oCMv6kqTmLsv7Xh/2w2RigkePMsg==}

  cli-cursor@5.0.0:
    resolution: {integrity: sha512-aCj4O5wKyszjMmDT4tZj93kxyydN/K5zPWSCe6/0AV/AA1pqe5ZBIw0a2ZfPQV7lL5/yb5HsUreJ6UFAF1tEQw==}
    engines: {node: '>=18'}

  cli-truncate@5.1.1:
    resolution: {integrity: sha512-SroPvNHxUnk+vIW/dOSfNqdy1sPEFkrTk6TUtqLCnBlo3N7TNYYkzzN7uSD6+jVjrdO4+p8nH7JzH6cIvUem6A==}
    engines: {node: '>=20'}

  client-only@0.0.1:
    resolution: {integrity: sha512-IV3Ou0jSMzZrd3pZ48nLkT9DA7Ag1pnPzaiQhpW7c3RbcqqzvzzVu+L8gfqMp/8IM2MQtSiqaCxrrcfu8I8rMA==}

  clipboardy@4.0.0:
    resolution: {integrity: sha512-5mOlNS0mhX0707P2I0aZ2V/cmHUEO/fL7VFLqszkhUsxt7RwnmrInf/eEQKlf5GzvYeHIjT+Ov1HRfNmymlG0w==}
    engines: {node: '>=18'}

  cliui@8.0.1:
    resolution: {integrity: sha512-BSeNnyus75C4//NQ9gQt1/csTXyo/8Sb+afLAkzAptFuMsod9HFokGNudZpi/oQV73hnVK+sR+5PVRMd+Dr7YQ==}
    engines: {node: '>=12'}

  clsx@2.1.1:
    resolution: {integrity: sha512-eYm0QWBtUrBWZWG0d386OGAw16Z995PiOVo2B7bjWSbHedGl5e0ZWaq65kOGgUSNesEIDkB9ISbTg/JK9dhCZA==}
    engines: {node: '>=6'}

  code-block-writer@13.0.3:
    resolution: {integrity: sha512-Oofo0pq3IKnsFtuHqSF7TqBfr71aeyZDVJ0HpmqB7FBM2qEigL0iPONSCZSO9pE9dZTAxANe5XHG9Uy0YMv8cg==}

  collapse-white-space@2.1.0:
    resolution: {integrity: sha512-loKTxY1zCOuG4j9f6EPnuyyYkf58RnhhWTvRoZEokgB+WbdXehfjFviyOVYkqzEWz1Q5kRiZdBYS5SwxbQYwzw==}

  color-convert@2.0.1:
    resolution: {integrity: sha512-RRECPsj7iu/xb5oKYcsFHSppFNnsj/52OVTRKb4zP5onXwVF3zVmmToNcOfGC+CRDpfK/U584fMg38ZHCaElKQ==}
    engines: {node: '>=7.0.0'}

  color-name@1.1.4:
    resolution: {integrity: sha512-dOy+3AuW3a2wNbZHIuMZpTcgjGuLU/uBL/ubcZF9OXbDo8ff4O8yVp5Bf0efS8uEoYo5q4Fx7dY9OgQGXgAsQA==}

  colorette@2.0.20:
    resolution: {integrity: sha512-IfEDxwoWIjkeXL1eXcDiow4UbKjhLdq6/EuSVR9GMN7KVH3r9gQ83e73hsz1Nd1T3ijd5xv1wcWRYO+D6kCI2w==}

  comma-separated-tokens@2.0.3:
    resolution: {integrity: sha512-Fu4hJdvzeylCfQPp9SGWidpzrMs7tTrlu6Vb8XGaRGck8QSNZJJp538Wrb60Lax4fPwR64ViY468OIUTbRlGZg==}

  commander@13.1.0:
    resolution: {integrity: sha512-/rFeCpNJQbhSZjGVwO9RFV3xPqbnERS8MmIQzCtD/zl6gpJuV/bMLuN92oG3F7d8oDEHHRrujSXNUr8fpjntKw==}
    engines: {node: '>=18'}

  commander@14.0.2:
    resolution: {integrity: sha512-TywoWNNRbhoD0BXs1P3ZEScW8W5iKrnbithIl0YH+uCmBd0QpPOA8yc82DS3BIE5Ma6FnBVUsJ7wVUDz4dvOWQ==}
    engines: {node: '>=20'}

  commander@7.2.0:
    resolution: {integrity: sha512-QrWXB+ZQSVPmIWIhtEO9H+gwHaMGYiF5ChvoJ+K9ZGHG/sVsa6yiesAD1GC/x46sET00Xlwo1u49RVVVzvcSkw==}
    engines: {node: '>= 10'}

  commander@8.3.0:
    resolution: {integrity: sha512-OkTL9umf+He2DZkUq8f8J9of7yL6RJKI24dVITBmNfZBmri9zYZQrKkuXiKhyfPSu8tUhnVBB1iKXevvnlR4Ww==}
    engines: {node: '>= 12'}

  compare-func@2.0.0:
    resolution: {integrity: sha512-zHig5N+tPWARooBnb0Zx1MFcdfpyJrfTJ3Y5L+IFvUm8rM74hHz66z0gw0x4tijh5CorKkKUCnW82R2vmpeCRA==}

  compute-scroll-into-view@3.1.1:
    resolution: {integrity: sha512-VRhuHOLoKYOy4UbilLbUzbYg93XLjv2PncJC50EuTWPA3gaja1UjBsUP/D/9/juV3vQFr6XBEzn9KCAHdUvOHw==}

  concat-map@0.0.1:
    resolution: {integrity: sha512-/Srv4dswyQNBfohGpz9o6Yb3Gz3SrUDqBH5rTuhGR7ahtlbYKnVxw2bCFMRljaA7EXHaXZ8wsHdodFvbkhKmqg==}

  confbox@0.1.8:
    resolution: {integrity: sha512-RMtmw0iFkeR4YV+fUOSucriAQNb9g8zFR52MWCtl+cCZOFRNL6zeB395vPzFhEjjn4fMxXudmELnl/KF/WrK6w==}

  confbox@0.2.2:
    resolution: {integrity: sha512-1NB+BKqhtNipMsov4xI/NnhCKp9XG9NamYp5PVm9klAT0fsrNPjaFICsCFhNhwZJKNh7zB/3q8qXz0E9oaMNtQ==}

  conventional-changelog-angular@7.0.0:
    resolution: {integrity: sha512-ROjNchA9LgfNMTTFSIWPzebCwOGFdgkEq45EnvvrmSLvCtAw0HSmrCs7/ty+wAeYUZyNay0YMUNYFTRL72PkBQ==}
    engines: {node: '>=16'}

  conventional-changelog-conventionalcommits@7.0.2:
    resolution: {integrity: sha512-NKXYmMR/Hr1DevQegFB4MwfM5Vv0m4UIxKZTTYuD98lpTknaZlSRrDOG4X7wIXpGkfsYxZTghUN+Qq+T0YQI7w==}
    engines: {node: '>=16'}

  conventional-commits-parser@5.0.0:
    resolution: {integrity: sha512-ZPMl0ZJbw74iS9LuX9YIAiW8pfM5p3yh2o/NbXHbkFuZzY5jvdi5jFycEOkmBW5H5I7nA+D6f3UcsCLP2vvSEA==}
    engines: {node: '>=16'}
    hasBin: true

  cose-base@1.0.3:
    resolution: {integrity: sha512-s9whTXInMSgAp/NVXVNuVxVKzGH2qck3aQlVHxDCdAEPgtMKwc4Wq6/QKhgdEdgbLSi9rBTAcPoRa6JpiG4ksg==}

  cose-base@2.2.0:
    resolution: {integrity: sha512-AzlgcsCbUMymkADOJtQm3wO9S3ltPfYOFD5033keQn9NJzIbtnZj+UdBJe7DYml/8TdbtHJW3j58SOnKhWY/5g==}

  cosmiconfig-typescript-loader@6.2.0:
    resolution: {integrity: sha512-GEN39v7TgdxgIoNcdkRE3uiAzQt3UXLyHbRHD6YoL048XAeOomyxaP+Hh/+2C6C2wYjxJ2onhJcsQp+L4YEkVQ==}
    engines: {node: '>=v18'}
    peerDependencies:
      '@types/node': '*'
      cosmiconfig: '>=9'
      typescript: '>=5'

  cosmiconfig@9.0.0:
    resolution: {integrity: sha512-itvL5h8RETACmOTFc4UfIyB2RfEHi71Ax6E/PivVxq9NseKbOWpeyHEOIbmAw1rs8Ak0VursQNww7lf7YtUwzg==}
    engines: {node: '>=14'}
    peerDependencies:
      typescript: '>=4.9.5'
    peerDependenciesMeta:
      typescript:
        optional: true

  cross-spawn@7.0.6:
    resolution: {integrity: sha512-uV2QOWP2nWzsy2aMp8aRibhi9dlzF5Hgh5SHaB9OiTGEyDTiJJyx0uy51QXdyWbtAHNua4XJzUKca3OzKUd3vA==}
    engines: {node: '>= 8'}

  css-tree@3.1.0:
    resolution: {integrity: sha512-0eW44TGN5SQXU1mWSkKwFstI/22X2bG1nYzZTYMAWjylYURhse752YgbE4Cx46AC+bAvI+/dYTPRk1LqSUnu6w==}
    engines: {node: ^10 || ^12.20.0 || ^14.13.0 || >=15.0.0}

  cssstyle@5.3.5:
    resolution: {integrity: sha512-GlsEptulso7Jg0VaOZ8BXQi3AkYM5BOJKEO/rjMidSCq70FkIC5y0eawrCXeYzxgt3OCf4Ls+eoxN+/05vN0Ag==}
    engines: {node: '>=20'}

  csstype@3.2.3:
    resolution: {integrity: sha512-z1HGKcYy2xA8AGQfwrn0PAy+PB7X/GSj3UVJW9qKyn43xWa+gl5nXmU4qqLMRzWVLFC8KusUX8T/0kCiOYpAIQ==}

  cytoscape-cose-bilkent@4.1.0:
    resolution: {integrity: sha512-wgQlVIUJF13Quxiv5e1gstZ08rnZj2XaLHGoFMYXz7SkNfCDOOteKBE6SYRfA9WxxI/iBc3ajfDoc6hb/MRAHQ==}
    peerDependencies:
      cytoscape: ^3.2.0

  cytoscape-fcose@2.2.0:
    resolution: {integrity: sha512-ki1/VuRIHFCzxWNrsshHYPs6L7TvLu3DL+TyIGEsRcvVERmxokbf5Gdk7mFxZnTdiGtnA4cfSmjZJMviqSuZrQ==}
    peerDependencies:
      cytoscape: ^3.2.0

  cytoscape@3.33.1:
    resolution: {integrity: sha512-iJc4TwyANnOGR1OmWhsS9ayRS3s+XQ185FmuHObThD+5AeJCakAAbWv8KimMTt08xCCLNgneQwFp+JRJOr9qGQ==}
    engines: {node: '>=0.10'}

  d3-array@2.12.1:
    resolution: {integrity: sha512-B0ErZK/66mHtEsR1TkPEEkwdy+WDesimkM5gpZr5Dsg54BiTA5RXtYW5qTLIAcekaS9xfZrzBLF/OAkB3Qn1YQ==}

  d3-array@3.2.4:
    resolution: {integrity: sha512-tdQAmyA18i4J7wprpYq8ClcxZy3SC31QMeByyCFyRt7BVHdREQZ5lpzoe5mFEYZUWe+oq8HBvk9JjpibyEV4Jg==}
    engines: {node: '>=12'}

  d3-axis@3.0.0:
    resolution: {integrity: sha512-IH5tgjV4jE/GhHkRV0HiVYPDtvfjHQlQfJHs0usq7M30XcSBvOotpmH1IgkcXsO/5gEQZD43B//fc7SRT5S+xw==}
    engines: {node: '>=12'}

  d3-brush@3.0.0:
    resolution: {integrity: sha512-ALnjWlVYkXsVIGlOsuWH1+3udkYFI48Ljihfnh8FZPF2QS9o+PzGLBslO0PjzVoHLZ2KCVgAM8NVkXPJB2aNnQ==}
    engines: {node: '>=12'}

  d3-chord@3.0.1:
    resolution: {integrity: sha512-VE5S6TNa+j8msksl7HwjxMHDM2yNK3XCkusIlpX5kwauBfXuyLAtNg9jCp/iHH61tgI4sb6R/EIMWCqEIdjT/g==}
    engines: {node: '>=12'}

  d3-color@3.1.0:
    resolution: {integrity: sha512-zg/chbXyeBtMQ1LbD/WSoW2DpC3I0mpmPdW+ynRTj/x2DAWYrIY7qeZIHidozwV24m4iavr15lNwIwLxRmOxhA==}
    engines: {node: '>=12'}

  d3-contour@4.0.2:
    resolution: {integrity: sha512-4EzFTRIikzs47RGmdxbeUvLWtGedDUNkTcmzoeyg4sP/dvCexO47AaQL7VKy/gul85TOxw+IBgA8US2xwbToNA==}
    engines: {node: '>=12'}

  d3-delaunay@6.0.4:
    resolution: {integrity: sha512-mdjtIZ1XLAM8bm/hx3WwjfHt6Sggek7qH043O8KEjDXN40xi3vx/6pYSVTwLjEgiXQTbvaouWKynLBiUZ6SK6A==}
    engines: {node: '>=12'}

  d3-dispatch@3.0.1:
    resolution: {integrity: sha512-rzUyPU/S7rwUflMyLc1ETDeBj0NRuHKKAcvukozwhshr6g6c5d8zh4c2gQjY2bZ0dXeGLWc1PF174P2tVvKhfg==}
    engines: {node: '>=12'}

  d3-drag@3.0.0:
    resolution: {integrity: sha512-pWbUJLdETVA8lQNJecMxoXfH6x+mO2UQo8rSmZ+QqxcbyA3hfeprFgIT//HW2nlHChWeIIMwS2Fq+gEARkhTkg==}
    engines: {node: '>=12'}

  d3-dsv@3.0.1:
    resolution: {integrity: sha512-UG6OvdI5afDIFP9w4G0mNq50dSOsXHJaRE8arAS5o9ApWnIElp8GZw1Dun8vP8OyHOZ/QJUKUJwxiiCCnUwm+Q==}
    engines: {node: '>=12'}
    hasBin: true

  d3-ease@3.0.1:
    resolution: {integrity: sha512-wR/XK3D3XcLIZwpbvQwQ5fK+8Ykds1ip7A2Txe0yxncXSdq1L9skcG7blcedkOX+ZcgxGAmLX1FrRGbADwzi0w==}
    engines: {node: '>=12'}

  d3-fetch@3.0.1:
    resolution: {integrity: sha512-kpkQIM20n3oLVBKGg6oHrUchHM3xODkTzjMoj7aWQFq5QEM+R6E4WkzT5+tojDY7yjez8KgCBRoj4aEr99Fdqw==}
    engines: {node: '>=12'}

  d3-force@3.0.0:
    resolution: {integrity: sha512-zxV/SsA+U4yte8051P4ECydjD/S+qeYtnaIyAs9tgHCqfguma/aAQDjo85A9Z6EKhBirHRJHXIgJUlffT4wdLg==}
    engines: {node: '>=12'}

  d3-format@3.1.0:
    resolution: {integrity: sha512-YyUI6AEuY/Wpt8KWLgZHsIU86atmikuoOmCfommt0LYHiQSPjvX2AcFc38PX0CBpr2RCyZhjex+NS/LPOv6YqA==}
    engines: {node: '>=12'}

  d3-geo@3.1.1:
    resolution: {integrity: sha512-637ln3gXKXOwhalDzinUgY83KzNWZRKbYubaG+fGVuc/dxO64RRljtCTnf5ecMyE1RIdtqpkVcq0IbtU2S8j2Q==}
    engines: {node: '>=12'}

  d3-hierarchy@3.1.2:
    resolution: {integrity: sha512-FX/9frcub54beBdugHjDCdikxThEqjnR93Qt7PvQTOHxyiNCAlvMrHhclk3cD5VeAaq9fxmfRp+CnWw9rEMBuA==}
    engines: {node: '>=12'}

  d3-interpolate@3.0.1:
    resolution: {integrity: sha512-3bYs1rOD33uo8aqJfKP3JWPAibgw8Zm2+L9vBKEHJ2Rg+viTR7o5Mmv5mZcieN+FRYaAOWX5SJATX6k1PWz72g==}
    engines: {node: '>=12'}

  d3-path@1.0.9:
    resolution: {integrity: sha512-VLaYcn81dtHVTjEHd8B+pbe9yHWpXKZUC87PzoFmsFrJqgFwDe/qxfp5MlfsfM1V5E/iVt0MmEbWQ7FVIXh/bg==}

  d3-path@3.1.0:
    resolution: {integrity: sha512-p3KP5HCf/bvjBSSKuXid6Zqijx7wIfNW+J/maPs+iwR35at5JCbLUT0LzF1cnjbCHWhqzQTIN2Jpe8pRebIEFQ==}
    engines: {node: '>=12'}

  d3-polygon@3.0.1:
    resolution: {integrity: sha512-3vbA7vXYwfe1SYhED++fPUQlWSYTTGmFmQiany/gdbiWgU/iEyQzyymwL9SkJjFFuCS4902BSzewVGsHHmHtXg==}
    engines: {node: '>=12'}

  d3-quadtree@3.0.1:
    resolution: {integrity: sha512-04xDrxQTDTCFwP5H6hRhsRcb9xxv2RzkcsygFzmkSIOJy3PeRJP7sNk3VRIbKXcog561P9oU0/rVH6vDROAgUw==}
    engines: {node: '>=12'}

  d3-random@3.0.1:
    resolution: {integrity: sha512-FXMe9GfxTxqd5D6jFsQ+DJ8BJS4E/fT5mqqdjovykEB2oFbTMDVdg1MGFxfQW+FBOGoB++k8swBrgwSHT1cUXQ==}
    engines: {node: '>=12'}

  d3-sankey@0.12.3:
    resolution: {integrity: sha512-nQhsBRmM19Ax5xEIPLMY9ZmJ/cDvd1BG3UVvt5h3WRxKg5zGRbvnteTyWAbzeSvlh3tW7ZEmq4VwR5mB3tutmQ==}

  d3-scale-chromatic@3.1.0:
    resolution: {integrity: sha512-A3s5PWiZ9YCXFye1o246KoscMWqf8BsD9eRiJ3He7C9OBaxKhAd5TFCdEx/7VbKtxxTsu//1mMJFrEt572cEyQ==}
    engines: {node: '>=12'}

  d3-scale@4.0.2:
    resolution: {integrity: sha512-GZW464g1SH7ag3Y7hXjf8RoUuAFIqklOAq3MRl4OaWabTFJY9PN/E1YklhXLh+OQ3fM9yS2nOkCoS+WLZ6kvxQ==}
    engines: {node: '>=12'}

  d3-selection@3.0.0:
    resolution: {integrity: sha512-fmTRWbNMmsmWq6xJV8D19U/gw/bwrHfNXxrIN+HfZgnzqTHp9jOmKMhsTUjXOJnZOdZY9Q28y4yebKzqDKlxlQ==}
    engines: {node: '>=12'}

  d3-shape@1.3.7:
    resolution: {integrity: sha512-EUkvKjqPFUAZyOlhY5gzCxCeI0Aep04LwIRpsZ/mLFelJiUfnK56jo5JMDSE7yyP2kLSb6LtF+S5chMk7uqPqw==}

  d3-shape@3.2.0:
    resolution: {integrity: sha512-SaLBuwGm3MOViRq2ABk3eLoxwZELpH6zhl3FbAoJ7Vm1gofKx6El1Ib5z23NUEhF9AsGl7y+dzLe5Cw2AArGTA==}
    engines: {node: '>=12'}

  d3-time-format@4.1.0:
    resolution: {integrity: sha512-dJxPBlzC7NugB2PDLwo9Q8JiTR3M3e4/XANkreKSUxF8vvXKqm1Yfq4Q5dl8budlunRVlUUaDUgFt7eA8D6NLg==}
    engines: {node: '>=12'}

  d3-time@3.1.0:
    resolution: {integrity: sha512-VqKjzBLejbSMT4IgbmVgDjpkYrNWUYJnbCGo874u7MMKIWsILRX+OpX/gTk8MqjpT1A/c6HY2dCA77ZN0lkQ2Q==}
    engines: {node: '>=12'}

  d3-timer@3.0.1:
    resolution: {integrity: sha512-ndfJ/JxxMd3nw31uyKoY2naivF+r29V+Lc0svZxe1JvvIRmi8hUsrMvdOwgS1o6uBHmiz91geQ0ylPP0aj1VUA==}
    engines: {node: '>=12'}

  d3-transition@3.0.1:
    resolution: {integrity: sha512-ApKvfjsSR6tg06xrL434C0WydLr7JewBB3V+/39RMHsaXTOG0zmt/OAXeng5M5LBm0ojmxJrpomQVZ1aPvBL4w==}
    engines: {node: '>=12'}
    peerDependencies:
      d3-selection: 2 - 3

  d3-zoom@3.0.0:
    resolution: {integrity: sha512-b8AmV3kfQaqWAuacbPuNbL6vahnOJflOhexLzMMNLga62+/nh0JzvJ0aO/5a5MVgUFGS7Hu1P9P03o3fJkDCyw==}
    engines: {node: '>=12'}

  d3@7.9.0:
    resolution: {integrity: sha512-e1U46jVP+w7Iut8Jt8ri1YsPOvFpg46k+K8TpCb0P+zjCkjkPnV7WzfDJzMHy1LnA+wj5pLT1wjO901gLXeEhA==}
    engines: {node: '>=12'}

  dagre-d3-es@7.0.13:
    resolution: {integrity: sha512-efEhnxpSuwpYOKRm/L5KbqoZmNNukHa/Flty4Wp62JRvgH2ojwVgPgdYyr4twpieZnyRDdIH7PY2mopX26+j2Q==}

  dargs@8.1.0:
    resolution: {integrity: sha512-wAV9QHOsNbwnWdNW2FYvE1P56wtgSbM+3SZcdGiWQILwVjACCXDCI3Ai8QlCjMDB8YK5zySiXZYBiwGmNY3lnw==}
    engines: {node: '>=12'}

  data-urls@6.0.0:
    resolution: {integrity: sha512-BnBS08aLUM+DKamupXs3w2tJJoqU+AkaE/+6vQxi/G/DPmIZFJJp9Dkb1kM03AZx8ADehDUZgsNxju3mPXZYIA==}
    engines: {node: '>=20'}

  dayjs@1.11.19:
    resolution: {integrity: sha512-t5EcLVS6QPBNqM2z8fakk/NKel+Xzshgt8FFKAn+qwlD1pzZWxh0nVCrvFK7ZDb6XucZeF9z8C7CBWTRIVApAw==}

  debug@4.4.3:
    resolution: {integrity: sha512-RGwwWnwQvkVfavKVt22FGLw+xYSdzARwm0ru6DhTVA3umU5hZc28V3kO4stgYryrTlLpuvgI9GiijltAjNbcqA==}
    engines: {node: '>=6.0'}
    peerDependencies:
      supports-color: '*'
    peerDependenciesMeta:
      supports-color:
        optional: true

  decimal.js@10.6.0:
    resolution: {integrity: sha512-YpgQiITW3JXGntzdUmyUR1V812Hn8T1YVXhCu+wO3OpS4eU9l4YdD3qjyiKdV6mvV29zapkMeD390UVEf2lkUg==}

  decode-named-character-reference@1.2.0:
    resolution: {integrity: sha512-c6fcElNV6ShtZXmsgNgFFV5tVX2PaV4g+MOAkb8eXHvn6sryJBrZa9r0zV6+dtTyoCKxtDy5tyQ5ZwQuidtd+Q==}

  deep-is@0.1.4:
    resolution: {integrity: sha512-oIPzksmTg4/MriiaYGO+okXDT7ztn/w3Eptv/+gSIdMdKsJo0u4CfYNFJPy+4SKMuCqGw2wxnA+URMg3t8a/bQ==}

  define-data-property@1.1.4:
    resolution: {integrity: sha512-rBMvIzlpA8v6E+SJZoo++HAYqsLrkg7MSfIinMPFhmkorw7X+dOXVJQs+QT69zGkzMyfDnIMN2Wid1+NbL3T+A==}
    engines: {node: '>= 0.4'}

  define-properties@1.2.1:
    resolution: {integrity: sha512-8QmQKqEASLd5nx0U1B1okLElbUuuttJ/AnYmRXbbbGDWh6uS208EjD4Xqq/I9wK7u0v6O08XhTWnt5XtEbR6Dg==}
    engines: {node: '>= 0.4'}

  delaunator@5.0.1:
    resolution: {integrity: sha512-8nvh+XBe96aCESrGOqMp/84b13H9cdKbG5P2ejQCh4d4sK9RL4371qou9drQjMhvnPmhWl5hnmqbEE0fXr9Xnw==}

  dequal@2.0.3:
    resolution: {integrity: sha512-0je+qPKHEMohvfRTCEo3CrPG6cAzAYgmzKyxRiYSSDkS6eGJdyVJm7WaYA5ECaAD9wLB2T4EEeymA5aFVcYXCA==}
    engines: {node: '>=6'}

  detect-libc@2.1.2:
    resolution: {integrity: sha512-Btj2BOOO83o3WyH59e8MgXsxEQVcarkUOpEYrubB0urwnN10yQ364rsiByU11nZlqWYZm05i/of7io4mzihBtQ==}
    engines: {node: '>=8'}

  detect-node-es@1.1.0:
    resolution: {integrity: sha512-ypdmJU/TbBby2Dxibuv7ZLW3Bs1QEmM7nHjEANfohJLvE0XVujisn1qPJcZxg+qDucsr+bP6fLD1rPS3AhJ7EQ==}

  detect-node@2.1.0:
    resolution: {integrity: sha512-T0NIuQpnTvFDATNuHN5roPwSBG83rFsuO+MXXH9/3N1eFbn4wcPjttvjMLEPWJ0RGUYgQE7cGgS3tNxbqCGM7g==}

  devlop@1.1.0:
    resolution: {integrity: sha512-RWmIqhcFf1lRYBvNmr7qTNuyCt/7/ns2jbpp1+PalgE/rDQcBT0fioSMUpJ93irlUhC5hrg4cYqe6U+0ImW0rA==}

  diff@8.0.2:
    resolution: {integrity: sha512-sSuxWU5j5SR9QQji/o2qMvqRNYRDOcBTgsJ/DeCf4iSN4gW+gNMXM7wFIP+fdXZxoNiAnHUTGjCr+TSWXdRDKg==}
    engines: {node: '>=0.3.1'}

  dom-accessibility-api@0.5.16:
    resolution: {integrity: sha512-X7BJ2yElsnOJ30pZF4uIIDfBEVgF4XEBxL9Bxhy6dnrm5hkzqmsWHGTiHqRiITNhMyFLyAiWndIJP7Z1NTteDg==}

  dompurify@3.3.0:
    resolution: {integrity: sha512-r+f6MYR1gGN1eJv0TVQbhA7if/U7P87cdPl3HN5rikqaBSBxLiCb/b9O+2eG0cxz0ghyU+mU1QkbsOwERMYlWQ==}

  dot-prop@5.3.0:
    resolution: {integrity: sha512-QM8q3zDe58hqUqjraQOmzZ1LIH9SWQJTlEKCH4kJ2oQvLZk7RbQXvtDM2XEq3fwkV9CCvvH4LA0AV+ogFsBM2Q==}
    engines: {node: '>=8'}

  electron-to-chromium@1.5.267:
    resolution: {integrity: sha512-0Drusm6MVRXSOJpGbaSVgcQsuB4hEkMpHXaVstcPmhu5LIedxs1xNK/nIxmQIU/RPC0+1/o0AVZfBTkTNJOdUw==}

  emoji-regex@10.6.0:
    resolution: {integrity: sha512-toUI84YS5YmxW219erniWD0CIVOo46xGKColeNQRgOzDorgBi1v4D71/OFzgD9GO2UGKIv1C3Sp8DAn0+j5w7A==}

  emoji-regex@8.0.0:
    resolution: {integrity: sha512-MSjYzcWNOA0ewAHpz0MxpYFvwg6yjy1NG3xteoqz644VCo/RPgnr1/GGt+ic3iJTzQ8Eu3TdM14SawnVUmGE6A==}

  enhanced-resolve@5.18.4:
    resolution: {integrity: sha512-LgQMM4WXU3QI+SYgEc2liRgznaD5ojbmY3sb8LxyguVkIg5FxdpTkvk72te2R38/TGKxH634oLxXRGY6d7AP+Q==}
    engines: {node: '>=10.13.0'}

  entities@6.0.1:
    resolution: {integrity: sha512-aN97NXWF6AWBTahfVOIrB/NShkzi5H7F9r1s9mD3cDj4Ko5f2qhhVoYMibXF7GlLveb/D2ioWay8lxI97Ven3g==}
    engines: {node: '>=0.12'}

  env-paths@2.2.1:
    resolution: {integrity: sha512-+h1lkLKhZMTYjog1VEpJNG7NZJWcuc2DDk/qsqSTRRCOXiLjeQ1d1/udrUGhqMxUgAlwKNZ0cf2uqan5GLuS2A==}
    engines: {node: '>=6'}

  environment@1.1.0:
    resolution: {integrity: sha512-xUtoPkMggbz0MPyPiIWr1Kp4aeWJjDZ6SMvURhimjdZgsRuDplF5/s9hcgGhyXMhs+6vpnuoiZ2kFiu3FMnS8Q==}
    engines: {node: '>=18'}

  error-ex@1.3.4:
    resolution: {integrity: sha512-sqQamAnR14VgCr1A618A3sGrygcpK+HEbenA/HiEAkkUwcZIIB/tgWqHFxWgOyDh4nB4JCRimh79dR5Ywc9MDQ==}

  es-define-property@1.0.1:
    resolution: {integrity: sha512-e3nRfgfUZ4rNGL232gUgX06QNyyez04KdjFrF+LTRoOXmrOgFKDg4BCdsjW8EnT69eqdYGmRpJwiPVYNrCaW3g==}
    engines: {node: '>= 0.4'}

  es-errors@1.3.0:
    resolution: {integrity: sha512-Zf5H2Kxt2xjTvbJvP2ZWLEICxA6j+hAmMzIlypy4xcBg1vKVnx89Wy0GbS+kf5cwCVFFzdCFh2XSCFNULS6csw==}
    engines: {node: '>= 0.4'}

  es-module-lexer@1.7.0:
    resolution: {integrity: sha512-jEQoCwk8hyb2AZziIOLhDqpm5+2ww5uIE6lkO/6jcOCusfk6LhMHpXXfBLXTZ7Ydyt0j4VoUQv6uGNYbdW+kBA==}

  es6-error@4.1.1:
    resolution: {integrity: sha512-Um/+FxMr9CISWh0bi5Zv0iOD+4cFh5qLeks1qhAopKVAJw3drgKbKySikp7wGhDL0HPeaja0P5ULZrxLkniUVg==}

  esast-util-from-estree@2.0.0:
    resolution: {integrity: sha512-4CyanoAudUSBAn5K13H4JhsMH6L9ZP7XbLVe/dKybkxMO7eDyLsT8UHl9TRNrU2Gr9nz+FovfSIjuXWJ81uVwQ==}

  esast-util-from-js@2.0.1:
    resolution: {integrity: sha512-8Ja+rNJ0Lt56Pcf3TAmpBZjmx8ZcK5Ts4cAzIOjsjevg9oSXJnl6SUQ2EevU8tv3h6ZLWmoKL5H4fgWvdvfETw==}

  esbuild@0.27.0:
    resolution: {integrity: sha512-jd0f4NHbD6cALCyGElNpGAOtWxSq46l9X/sWB0Nzd5er4Kz2YTm+Vl0qKFT9KUJvD8+fiO8AvoHhFvEatfVixA==}
    engines: {node: '>=18'}
    hasBin: true

  esbuild@0.27.2:
    resolution: {integrity: sha512-HyNQImnsOC7X9PMNaCIeAm4ISCQXs5a5YasTXVliKv4uuBo1dKrG0A+uQS8M5eXjVMnLg3WgXaKvprHlFJQffw==}
    engines: {node: '>=18'}
    hasBin: true

  escalade@3.2.0:
    resolution: {integrity: sha512-WUj2qlxaQtO4g6Pq5c29GTcWGDyd8itL8zTlipgECz3JesAiiOKotd8JU6otB3PACgG6xkJUyVhboMS+bje/jA==}
    engines: {node: '>=6'}

  escape-string-regexp@4.0.0:
    resolution: {integrity: sha512-TtpcNJ3XAzx3Gq8sWRzJaVajRs0uVxA2YAkdb1jm2YkPz4G6egUFAyA3n5vtEIZefPk5Wa4UXbKuS5fKkJWdgA==}
    engines: {node: '>=10'}

  escape-string-regexp@5.0.0:
    resolution: {integrity: sha512-/veY75JbMK4j1yjvuUxuVsiS/hr/4iHs9FTT6cgTexxdE0Ly/glccBAkloH/DofkjRbZU3bnoj38mOmhkZ0lHw==}
    engines: {node: '>=12'}

  eslint-plugin-security@3.0.1:
    resolution: {integrity: sha512-XjVGBhtDZJfyuhIxnQ/WMm385RbX3DBu7H1J7HNNhmB2tnGxMeqVSnYv79oAj992ayvIBZghsymwkYFS6cGH4Q==}
    engines: {node: ^18.18.0 || ^20.9.0 || >=21.1.0}

  eslint-plugin-unused-imports@4.3.0:
    resolution: {integrity: sha512-ZFBmXMGBYfHttdRtOG9nFFpmUvMtbHSjsKrS20vdWdbfiVYsO3yA2SGYy9i9XmZJDfMGBflZGBCm70SEnFQtOA==}
    peerDependencies:
      '@typescript-eslint/eslint-plugin': ^8.0.0-0 || ^7.0.0 || ^6.0.0 || ^5.0.0
      eslint: ^9.0.0 || ^8.0.0
    peerDependenciesMeta:
      '@typescript-eslint/eslint-plugin':
        optional: true

  eslint-scope@8.4.0:
    resolution: {integrity: sha512-sNXOfKCn74rt8RICKMvJS7XKV/Xk9kA7DyJr8mJik3S7Cwgy3qlkkmyS2uQB3jiJg6VNdZd/pDBJu0nvG2NlTg==}
    engines: {node: ^18.18.0 || ^20.9.0 || >=21.1.0}

  eslint-visitor-keys@3.4.3:
    resolution: {integrity: sha512-wpc+LXeiyiisxPlEkUzU6svyS1frIO3Mgxj1fdy7Pm8Ygzguax2N3Fa/D/ag1WqbOprdI+uY6wMUl8/a2G+iag==}
    engines: {node: ^12.22.0 || ^14.17.0 || >=16.0.0}

  eslint-visitor-keys@4.2.1:
    resolution: {integrity: sha512-Uhdk5sfqcee/9H/rCOJikYz67o0a2Tw2hGRPOG2Y1R2dg7brRe1uG0yaNQDHu+TO/uQPF/5eCapvYSmHUjt7JQ==}
    engines: {node: ^18.18.0 || ^20.9.0 || >=21.1.0}

  eslint@9.39.2:
    resolution: {integrity: sha512-LEyamqS7W5HB3ujJyvi0HQK/dtVINZvd5mAAp9eT5S/ujByGjiZLCzPcHVzuXbpJDJF/cxwHlfceVUDZ2lnSTw==}
    engines: {node: ^18.18.0 || ^20.9.0 || >=21.1.0}
    hasBin: true
    peerDependencies:
      jiti: '*'
    peerDependenciesMeta:
      jiti:
        optional: true

  esm@3.2.25:
    resolution: {integrity: sha512-U1suiZ2oDVWv4zPO56S0NcR5QriEahGtdN2OR6FiOG4WJvcjBVFB0qI4+eKoWFH483PKGuLuu6V8Z4T5g63UVA==}
    engines: {node: '>=6'}

  espree@10.4.0:
    resolution: {integrity: sha512-j6PAQ2uUr79PZhBjP5C5fhl8e39FmRnOjsD5lGnWrFU8i2G776tBK7+nP8KuQUTTyAZUwfQqXAgrVH5MbH9CYQ==}
    engines: {node: ^18.18.0 || ^20.9.0 || >=21.1.0}

  esquery@1.6.0:
    resolution: {integrity: sha512-ca9pw9fomFcKPvFLXhBKUK90ZvGibiGOvRJNbjljY7s7uq/5YO4BOzcYtJqExdx99rF6aAcnRxHmcUHcz6sQsg==}
    engines: {node: '>=0.10'}

  esrecurse@4.3.0:
    resolution: {integrity: sha512-KmfKL3b6G+RXvP8N1vr3Tq1kL/oCFgn2NYXEtqP8/L3pKapUA4G8cFVaoF3SU323CD4XypR/ffioHmkti6/Tag==}
    engines: {node: '>=4.0'}

  estraverse@5.3.0:
    resolution: {integrity: sha512-MMdARuVEQziNTeJD8DgMqmhwR11BRQ/cBP+pLtYdSTnf3MIO8fFeiINEbX36ZdNlfU/7A9f3gUw49B3oQsvwBA==}
    engines: {node: '>=4.0'}

  estree-util-attach-comments@3.0.0:
    resolution: {integrity: sha512-cKUwm/HUcTDsYh/9FgnuFqpfquUbwIqwKM26BVCGDPVgvaCl/nDCCjUfiLlx6lsEZ3Z4RFxNbOQ60pkaEwFxGw==}

  estree-util-build-jsx@3.0.1:
    resolution: {integrity: sha512-8U5eiL6BTrPxp/CHbs2yMgP8ftMhR5ww1eIKoWRMlqvltHF8fZn5LRDvTKuxD3DUn+shRbLGqXemcP51oFCsGQ==}

  estree-util-is-identifier-name@2.1.0:
    resolution: {integrity: sha512-bEN9VHRyXAUOjkKVQVvArFym08BTWB0aJPppZZr0UNyAqWsLaVfAqP7hbaTJjzHifmB5ebnR8Wm7r7yGN/HonQ==}

  estree-util-is-identifier-name@3.0.0:
    resolution: {integrity: sha512-hFtqIDZTIUZ9BXLb8y4pYGyk6+wekIivNVTcmvk8NoOh+VeRn5y6cEHzbURrWbfp1fIqdVipilzj+lfaadNZmg==}

  estree-util-scope@1.0.0:
    resolution: {integrity: sha512-2CAASclonf+JFWBNJPndcOpA8EMJwa0Q8LUFJEKqXLW6+qBvbFZuF5gItbQOs/umBUkjviCSDCbBwU2cXbmrhQ==}

  estree-util-to-js@2.0.0:
    resolution: {integrity: sha512-WDF+xj5rRWmD5tj6bIqRi6CkLIXbbNQUcxQHzGysQzvHmdYG2G7p/Tf0J0gpxGgkeMZNTIjT/AoSvC9Xehcgdg==}

  estree-util-value-to-estree@3.5.0:
    resolution: {integrity: sha512-aMV56R27Gv3QmfmF1MY12GWkGzzeAezAX+UplqHVASfjc9wNzI/X6hC0S9oxq61WT4aQesLGslWP9tKk6ghRZQ==}

  estree-util-visit@2.0.0:
    resolution: {integrity: sha512-m5KgiH85xAhhW8Wta0vShLcUvOsh3LLPI2YVwcbio1l7E09NTLL1EyMZFM1OyWowoH0skScNbhOPl4kcBgzTww==}

  estree-walker@3.0.3:
    resolution: {integrity: sha512-7RUKfXgSMMkzt6ZuXmqapOurLGPPfgj6l9uRZ7lRGolvk0y2yocc35LdcxKC5PQZdn2DMqioAQ2NoWcrTKmm6g==}

  esutils@2.0.3:
    resolution: {integrity: sha512-kVscqXk4OCp68SZ0dkgEKVi6/8ij300KBWTJq32P/dYeWTSwK41WyTxalN1eRmA5Z9UU/LX9D7FWSmV9SAYx6g==}
    engines: {node: '>=0.10.0'}

  eventemitter3@5.0.1:
    resolution: {integrity: sha512-GWkBvjiSZK87ELrYOSESUYeVIc9mvLLf/nXalMOS5dYrgZq9o5OVkbZAVM06CVxYsCwH9BDZFPlQTlPA1j4ahA==}

  eventsource-parser@3.0.6:
    resolution: {integrity: sha512-Vo1ab+QXPzZ4tCa8SwIHJFaSzy4R6SHf7BY79rFBDf0idraZWAkYrDjDj8uWaSm3S2TK+hJ7/t1CEmZ7jXw+pg==}
    engines: {node: '>=18.0.0'}

  execa@8.0.1:
    resolution: {integrity: sha512-VyhnebXciFV2DESc+p6B+y0LjSm0krU4OgJN44qFAhBY0TJ+1V61tYD2+wHusZ6F9n5K+vl8k0sTy7PEfV4qpg==}
    engines: {node: '>=16.17'}

  expect-type@1.3.0:
    resolution: {integrity: sha512-knvyeauYhqjOYvQ66MznSMs83wmHrCycNEN6Ao+2AeYEfxUIkuiVxdEa1qlGEPK+We3n0THiDciYSsCcgW/DoA==}
    engines: {node: '>=12.0.0'}

  exsolve@1.0.8:
    resolution: {integrity: sha512-LmDxfWXwcTArk8fUEnOfSZpHOJ6zOMUJKOtFLFqJLoKJetuQG874Uc7/Kki7zFLzYybmZhp1M7+98pfMqeX8yA==}

  extend-shallow@2.0.1:
    resolution: {integrity: sha512-zCnTtlxNoAiDc3gqY2aYAWFx7XWWiasuF2K8Me5WbN8otHKTUKBwjPtNpRs/rbUZm7KxWAaNj7P1a/p52GbVug==}
    engines: {node: '>=0.10.0'}

  extend@3.0.2:
    resolution: {integrity: sha512-fjquC59cD7CyW6urNXK0FBufkZcoiGG80wTuPujX590cB5Ttln20E2UB4S/WARVqhXffZl2LNgS+gQdPIIim/g==}

  fast-deep-equal@3.1.3:
    resolution: {integrity: sha512-f3qQ9oQy9j2AhBe/H9VC91wLmKBCCU/gDOnKNAYG5hswO7BLKj09Hc5HYNz9cGI++xlpDCIgDaitVs03ATR84Q==}

  fast-glob@3.3.1:
    resolution: {integrity: sha512-kNFPyjhh5cKjrUltxs+wFx+ZkbRaxxmZ+X0ZU31SOsxCEtP9VPgtq2teZw1DebupL5GmDaNQ6yKMMVcM41iqDg==}
    engines: {node: '>=8.6.0'}

  fast-glob@3.3.3:
    resolution: {integrity: sha512-7MptL8U0cqcFdzIzwOTHoilX9x5BrNqye7Z/LuC7kCMRio1EMSyqRK3BEAUD7sXRq4iT4AzTVuZdhgQ2TCvYLg==}
    engines: {node: '>=8.6.0'}

  fast-json-stable-stringify@2.1.0:
    resolution: {integrity: sha512-lhd/wF+Lk98HZoTCtlVraHtfh5XYijIjalXck7saUtuanSDyLMxnHhSXEDJqHxD7msR8D0uCmqlkwjCV8xvwHw==}

  fast-levenshtein@2.0.6:
    resolution: {integrity: sha512-DCXu6Ifhqcks7TZKY3Hxp3y6qphY5SJZmrWMDrKcERSOXWQdMhU9Ig/PYrzyw/ul9jOIyh0N4M0tbC5hodg8dw==}

  fast-uri@3.1.0:
    resolution: {integrity: sha512-iPeeDKJSWf4IEOasVVrknXpaBV0IApz/gp7S2bb7Z4Lljbl2MGJRqInZiUrQwV16cpzw/D3S5j5Julj/gT52AA==}

  fast-xml-parser@5.3.3:
    resolution: {integrity: sha512-2O3dkPAAC6JavuMm8+4+pgTk+5hoAs+CjZ+sWcQLkX9+/tHRuTkQh/Oaifr8qDmZ8iEHb771Ea6G8CdwkrgvYA==}
    hasBin: true

  fastq@1.19.1:
    resolution: {integrity: sha512-GwLTyxkCXjXbxqIhTsMI2Nui8huMPtnxg7krajPJAjnEG/iiOS7i+zCtWGZR9G0NBKbXKh6X9m9UIsYX/N6vvQ==}

  fault@2.0.1:
    resolution: {integrity: sha512-WtySTkS4OKev5JtpHXnib4Gxiurzh5NCGvWrFaZ34m6JehfTUhKZvn9njTfw48t6JumVQOmrKqpmGcdwxnhqBQ==}

  fdir@6.5.0:
    resolution: {integrity: sha512-tIbYtZbucOs0BRGqPJkshJUYdL+SDH7dVM8gjy+ERp3WAUjLEFJE+02kanyHtwjWOnwrKYBiwAmM0p4kLJAnXg==}
    engines: {node: '>=12.0.0'}
    peerDependencies:
      picomatch: ^3 || ^4
    peerDependenciesMeta:
      picomatch:
        optional: true

  file-entry-cache@8.0.0:
    resolution: {integrity: sha512-XXTUwCvisa5oacNGRP9SfNtYBNAMi+RPwBFmblZEF7N7swHYQS6/Zfk7SRwx4D5j3CH211YNRco1DEMNVfZCnQ==}
    engines: {node: '>=16.0.0'}

  fill-range@7.1.1:
    resolution: {integrity: sha512-YsGpe3WHLK8ZYi4tWDg2Jy3ebRz2rXowDxnld4bkQB00cc/1Zw9AWnC0i9ztDJitivtQvaI9KaLyKrc+hBW0yg==}
    engines: {node: '>=8'}

  find-up@5.0.0:
    resolution: {integrity: sha512-78/PXT1wlLLDgTzDs7sjq9hzz0vXD+zn+7wypEe4fXQxCmdmqfGsEPQxmiCSQI3ajFV91bVSsvNtrJRiW6nGng==}
    engines: {node: '>=10'}

  find-up@7.0.0:
    resolution: {integrity: sha512-YyZM99iHrqLKjmt4LJDj58KI+fYyufRLBSYcqycxf//KpBk9FoewoGX0450m9nB44qrZnovzC2oeP5hUibxc/g==}
    engines: {node: '>=18'}

  flat-cache@4.0.1:
    resolution: {integrity: sha512-f7ccFPK3SXFHpx15UIGyRJ/FJQctuKZ0zVuN3frBo4HnK3cay9VEW0R6yPYFHC0AgqhukPzKjq22t5DmAyqGyw==}
    engines: {node: '>=16'}

  flatbuffers@25.9.23:
    resolution: {integrity: sha512-MI1qs7Lo4Syw0EOzUl0xjs2lsoeqFku44KpngfIduHBYvzm8h2+7K8YMQh1JtVVVrUvhLpNwqVi4DERegUJhPQ==}

  flatted@3.3.3:
    resolution: {integrity: sha512-GX+ysw4PBCz0PzosHDepZGANEuFCMLrnRTiEy9McGjmkCQYwRq4A/X786G/fjM/+OjsWSU1ZrY5qyARZmO/uwg==}

  format@0.2.2:
    resolution: {integrity: sha512-wzsgA6WOq+09wrU1tsJ09udeR/YZRaeArL9e1wPbFg3GG2yDnC2ldKpxs4xunpFF9DgqCqOIra3bc1HWrJ37Ww==}
    engines: {node: '>=0.4.x'}

  fraction.js@5.3.4:
    resolution: {integrity: sha512-1X1NTtiJphryn/uLQz3whtY6jK3fTqoE3ohKs0tT+Ujr1W59oopxmoEh7Lu5p6vBaPbgoM0bzveAW4Qi5RyWDQ==}

  fsevents@2.3.3:
    resolution: {integrity: sha512-5xoDfX+fL7faATnagmWPpbFtwh/R77WmMMqqHGS65C3vvB0YHrgF+B1YmZ3441tMj5n63k0212XNoJwzlhffQw==}
    engines: {node: ^8.16.0 || ^10.6.0 || >=11.0.0}
    os: [darwin]

  get-caller-file@2.0.5:
    resolution: {integrity: sha512-DyFP3BM/3YHTQOCUL/w0OZHR0lpKeGrxotcHWcqNEdnltqFwXVfhEBQ94eIo34AfQpo0rGki4cyIiftY06h2Fg==}
    engines: {node: 6.* || 8.* || >= 10.*}

  get-east-asian-width@1.4.0:
    resolution: {integrity: sha512-QZjmEOC+IT1uk6Rx0sX22V6uHWVwbdbxf1faPqJ1QhLdGgsRGCZoyaQBm/piRdJy/D2um6hM1UP7ZEeQ4EkP+Q==}
    engines: {node: '>=18'}

  get-nonce@1.0.1:
    resolution: {integrity: sha512-FJhYRoDaiatfEkUK8HKlicmu/3SGFD51q3itKDGoSTysQJBnfOcxU5GxnhE1E6soB76MbT0MBtnKJuXyAx+96Q==}
    engines: {node: '>=6'}

  get-stream@8.0.1:
    resolution: {integrity: sha512-VaUJspBffn/LMCJVoMvSAdmscJyS1auj5Zulnn5UoYcY531UWmdwhRWkcGKnGU93m5HSXP9LP2usOryrBtQowA==}
    engines: {node: '>=16'}

  get-tsconfig@4.13.0:
    resolution: {integrity: sha512-1VKTZJCwBrvbd+Wn3AOgQP/2Av+TfTCOlE4AcRJE72W1ksZXbAx8PPBR9RzgTeSPzlPMHrbANMH3LbltH73wxQ==}

  git-raw-commits@4.0.0:
    resolution: {integrity: sha512-ICsMM1Wk8xSGMowkOmPrzo2Fgmfo4bMHLNX6ytHjajRJUqvHOw/TFapQ+QG75c3X/tTDDhOSRPGC52dDbNM8FQ==}
    engines: {node: '>=16'}
    hasBin: true

  github-slugger@2.0.0:
    resolution: {integrity: sha512-IaOQ9puYtjrkq7Y0Ygl9KDZnrf/aiUJYUpVf89y8kyaxbRG7Y1SrX/jaumrv81vc61+kiMempujsM3Yw7w5qcw==}

  glob-parent@5.1.2:
    resolution: {integrity: sha512-AOIgSQCepiJYwP3ARnGx+5VnTu2HBYdzbGP45eLw1vr3zB3vZLeyed1sC9hnbcOc9/SrMyM5RPQrkGz4aS9Zow==}
    engines: {node: '>= 6'}

  glob-parent@6.0.2:
    resolution: {integrity: sha512-XxwI8EOhVQgWp6iDL+3b0r86f4d6AX6zSU55HfB4ydCEuXLXc5FcYeOu+nnGftS4TEju/11rt4KJPTMgbfmv4A==}
    engines: {node: '>=10.13.0'}

  glob@13.0.0:
    resolution: {integrity: sha512-tvZgpqk6fz4BaNZ66ZsRaZnbHvP/jG3uKJvAZOwEVUL4RTA5nJeeLYfyN9/VA8NX/V3IBG+hkeuGpKjvELkVhA==}
    engines: {node: 20 || >=22}

  global-agent@3.0.0:
    resolution: {integrity: sha512-PT6XReJ+D07JvGoxQMkT6qji/jVNfX/h364XHZOWeRzy64sSFr+xJ5OX7LI3b4MPQzdL4H8Y8M0xzPpsVMwA8Q==}
    engines: {node: '>=10.0'}

  global-directory@4.0.1:
    resolution: {integrity: sha512-wHTUcDUoZ1H5/0iVqEudYW4/kAlN5cZ3j/bXn0Dpbizl9iaUVeWSHqiOjsgk6OW2bkLclbBjzewBz6weQ1zA2Q==}
    engines: {node: '>=18'}

  globals@14.0.0:
    resolution: {integrity: sha512-oahGvuMGQlPw/ivIYBjVSrWAfWLBeku5tpPE2fOPLi+WHffIWbuh2tCjhyQhTBPMf5E9jDEH4FOmTYgYwbKwtQ==}
    engines: {node: '>=18'}

  globals@15.15.0:
    resolution: {integrity: sha512-7ACyT3wmyp3I61S4fG682L0VA2RGD9otkqGJIwNUMF1SWUombIIk+af1unuDYgMm082aHYwD+mzJvv9Iu8dsgg==}
    engines: {node: '>=18'}

  globalthis@1.0.4:
    resolution: {integrity: sha512-DpLKbNU4WylpxJykQujfCcwYWiV/Jhm50Goo0wrVILAv5jOr9d+H+UR3PhSCD2rCCEIg0uc+G+muBTwD54JhDQ==}
    engines: {node: '>= 0.4'}

  globrex@0.1.2:
    resolution: {integrity: sha512-uHJgbwAMwNFf5mLst7IWLNg14x1CkeqglJb/K3doi4dw6q2IvAAmM/Y81kevy83wP+Sst+nutFTYOGg3d1lsxg==}

  gopd@1.2.0:
    resolution: {integrity: sha512-ZUKRh6/kUFoAiTAtTYPZJ3hw9wNxx+BIBOijnlG9PnrJsCcSjs1wyyD6vJpaYtgnzDrKYRSqf3OO6Rfa93xsRg==}
    engines: {node: '>= 0.4'}

  graceful-fs@4.2.11:
    resolution: {integrity: sha512-RbJ5/jmFcNNCcDV5o9eTnBLJ/HszWV0P73bc+Ff4nS/rJj+YaS6IGyiOL0VoBYX+l1Wrl3k63h/KrH+nhJ0XvQ==}

  gray-matter@4.0.3:
    resolution: {integrity: sha512-5v6yZd4JK3eMI3FqqCouswVqwugaA9r4dNZB1wwcmrD02QkV5H0y7XBQW8QwQqEaZY1pM9aqORSORhJRdNK44Q==}
    engines: {node: '>=6.0'}

  guid-typescript@1.0.9:
    resolution: {integrity: sha512-Y8T4vYhEfwJOTbouREvG+3XDsjr8E3kIr7uf+JZ0BYloFsttiHU0WfvANVsR7TxNUJa/WpCnw/Ino/p+DeBhBQ==}

  hachure-fill@0.5.2:
    resolution: {integrity: sha512-3GKBOn+m2LX9iq+JC1064cSFprJY4jL1jCXTcpnfER5HYE2l/4EfWSGzkPa/ZDBmYI0ZOEj5VHV/eKnPGkHuOg==}

  has-flag@4.0.0:
    resolution: {integrity: sha512-EykJT/Q1KjTWctppgIAgfSO0tKVuZUjhgMr17kqTumMl6Afv3EISleU7qZUzoXDFTAHTDC4NOoG/ZxU3EvlMPQ==}
    engines: {node: '>=8'}

  has-property-descriptors@1.0.2:
    resolution: {integrity: sha512-55JNKuIW+vq4Ke1BjOTjM2YctQIvCT7GFzHwmfZPGo5wnrgkid0YQtnAleFSqumZm4az3n2BS+erby5ipJdgrg==}

  hast-util-from-dom@5.0.1:
    resolution: {integrity: sha512-N+LqofjR2zuzTjCPzyDUdSshy4Ma6li7p/c3pA78uTwzFgENbgbUrm2ugwsOdcjI1muO+o6Dgzp9p8WHtn/39Q==}

  hast-util-from-html-isomorphic@2.0.0:
    resolution: {integrity: sha512-zJfpXq44yff2hmE0XmwEOzdWin5xwH+QIhMLOScpX91e/NSGPsAzNCvLQDIEPyO2TXi+lBmU6hjLIhV8MwP2kw==}

  hast-util-from-html@2.0.3:
    resolution: {integrity: sha512-CUSRHXyKjzHov8yKsQjGOElXy/3EKpyX56ELnkHH34vDVw1N1XSQ1ZcAvTyAPtGqLTuKP/uxM+aLkSPqF/EtMw==}

  hast-util-from-parse5@8.0.3:
    resolution: {integrity: sha512-3kxEVkEKt0zvcZ3hCRYI8rqrgwtlIOFMWkbclACvjlDw8Li9S2hk/d51OI0nr/gIpdMHNepwgOKqZ/sy0Clpyg==}

  hast-util-is-element@3.0.0:
    resolution: {integrity: sha512-Val9mnv2IWpLbNPqc/pUem+a7Ipj2aHacCwgNfTiK0vJKl0LF+4Ba4+v1oPHFpf3bLYmreq0/l3Gud9S5OH42g==}

  hast-util-parse-selector@4.0.0:
    resolution: {integrity: sha512-wkQCkSYoOGCRKERFWcxMVMOcYE2K1AaNLU8DXS9arxnLOUEWbOXKXiJUNzEpqZ3JOKpnha3jkFrumEjVliDe7A==}

  hast-util-raw@9.1.0:
    resolution: {integrity: sha512-Y8/SBAHkZGoNkpzqqfCldijcuUKh7/su31kEBp67cFY09Wy0mTRgtsLYsiIxMJxlu0f6AA5SUTbDR8K0rxnbUw==}

  hast-util-to-estree@3.1.3:
    resolution: {integrity: sha512-48+B/rJWAp0jamNbAAf9M7Uf//UVqAoMmgXhBdxTDJLGKY+LRnZ99qcG+Qjl5HfMpYNzS5v4EAwVEF34LeAj7w==}

  hast-util-to-html@9.0.5:
    resolution: {integrity: sha512-OguPdidb+fbHQSU4Q4ZiLKnzWo8Wwsf5bZfbvu7//a9oTYoqD/fWpe96NuHkoS9h0ccGOTe0C4NGXdtS0iObOw==}

  hast-util-to-jsx-runtime@2.3.6:
    resolution: {integrity: sha512-zl6s8LwNyo1P9uw+XJGvZtdFF1GdAkOg8ujOw+4Pyb76874fLps4ueHXDhXWdk6YHQ6OgUtinliG7RsYvCbbBg==}

  hast-util-to-parse5@8.0.0:
    resolution: {integrity: sha512-3KKrV5ZVI8if87DVSi1vDeByYrkGzg4mEfeu4alwgmmIeARiBLKCZS2uw5Gb6nU9x9Yufyj3iudm6i7nl52PFw==}

  hast-util-to-string@3.0.1:
    resolution: {integrity: sha512-XelQVTDWvqcl3axRfI0xSeoVKzyIFPwsAGSLIsKdJKQMXDYJS4WYrBNF/8J7RdhIcFI2BOHgAifggsvsxp/3+A==}

  hast-util-to-text@4.0.2:
    resolution: {integrity: sha512-KK6y/BN8lbaq654j7JgBydev7wuNMcID54lkRav1P0CaE1e47P72AWWPiGKXTJU271ooYzcvTAn/Zt0REnvc7A==}

  hast-util-whitespace@3.0.0:
    resolution: {integrity: sha512-88JUN06ipLwsnv+dVn+OIYOvAuvBMy/Qoi6O7mQHxdPXpjy+Cd6xRkWwux7DKO+4sYILtLBRIKgsdpS2gQc7qw==}

  hastscript@9.0.1:
    resolution: {integrity: sha512-g7df9rMFX/SPi34tyGCyUBREQoKkapwdY/T04Qn9TDWfHhAYt4/I0gMVirzK5wEzeUqIjEB+LXC/ypb7Aqno5w==}

  html-encoding-sniffer@6.0.0:
    resolution: {integrity: sha512-CV9TW3Y3f8/wT0BRFc1/KAVQ3TUHiXmaAb6VW9vtiMFf7SLoMd1PdAc4W3KFOFETBJUb90KatHqlsZMWV+R9Gg==}
    engines: {node: ^20.19.0 || ^22.12.0 || >=24.0.0}

  html-escaper@2.0.2:
    resolution: {integrity: sha512-H2iMtd0I4Mt5eYiapRdIDjp+XzelXQ0tFE4JS7YFwFevXXMmOp9myNrUvCg0D6ws8iqkRPBfKHgbwig1SmlLfg==}

  html-url-attributes@3.0.1:
    resolution: {integrity: sha512-ol6UPyBWqsrO6EJySPz2O7ZSr856WDrEzM5zMqp+FJJLGMW35cLYmmZnl0vztAZxRUoNZJFTCohfjuIJ8I4QBQ==}

  html-void-elements@3.0.0:
    resolution: {integrity: sha512-bEqo66MRXsUGxWHV5IP0PUiAWwoEjba4VCzg0LjFJBpchPaTfyfCKTG6bc5F8ucKec3q5y6qOdGyYTSBEvhCrg==}

  http-proxy-agent@7.0.2:
    resolution: {integrity: sha512-T1gkAiYYDWYx3V5Bmyu7HcfcvL7mUrTWiM6yOfa3PIphViJ/gFPbvidQ+veqSOHci/PxBcDabeUNCzpOODJZig==}
    engines: {node: '>= 14'}

  https-proxy-agent@7.0.6:
    resolution: {integrity: sha512-vK9P5/iUfdl95AI+JVyUuIcVtd4ofvtrOr3HNtM2yxC9bnMbEdp3x01OhQNnjb8IJYi38VlTE3mBXwcfvywuSw==}
    engines: {node: '>= 14'}

  human-signals@5.0.0:
    resolution: {integrity: sha512-AXcZb6vzzrFAUE61HnN4mpLqd/cSIwNQjtNWR0euPm6y0iqx3G4gOXaIDdtdDwZmhwe82LA6+zinmW4UBWVePQ==}
    engines: {node: '>=16.17.0'}

  husky@9.1.7:
    resolution: {integrity: sha512-5gs5ytaNjBrh5Ow3zrvdUUY+0VxIuWVL4i9irt6friV+BqdCfmV11CQTWMiBYWHbXhco+J1kHfTOUkePhCDvMA==}
    engines: {node: '>=18'}
    hasBin: true

  iconv-lite@0.6.3:
    resolution: {integrity: sha512-4fCk79wshMdzMp2rH06qWrJE4iolqLhCUH+OiuIgU++RB0+94NlDL81atO7GX55uUKueo0txHNtvEyI6D7WdMw==}
    engines: {node: '>=0.10.0'}

  ignore@5.3.2:
    resolution: {integrity: sha512-hsBTNUqQTDwkWtcdYI2i06Y/nUBEsNEDJKjWdigLvegy8kDuJAS8uRlpkkcQpyEXL0Z/pjDy5HBmMjRCJ2gq+g==}
    engines: {node: '>= 4'}

  ignore@7.0.5:
    resolution: {integrity: sha512-Hs59xBNfUIunMFgWAbGX5cq6893IbWg4KnrjbYwX3tx0ztorVgTDA6B2sxf8ejHJ4wz8BqGUMYlnzNBer5NvGg==}
    engines: {node: '>= 4'}

  import-fresh@3.3.1:
    resolution: {integrity: sha512-TR3KfrTZTYLPB6jUjfx6MF9WcWrHL9su5TObK4ZkYgBdWKPOFoSoQIdEuTuR82pmtxH2spWG9h6etwfr1pLBqQ==}
    engines: {node: '>=6'}

  import-meta-resolve@4.2.0:
    resolution: {integrity: sha512-Iqv2fzaTQN28s/FwZAoFq0ZSs/7hMAHJVX+w8PZl3cY19Pxk6jFFalxQoIfW2826i/fDLXv8IiEZRIT0lDuWcg==}

  imurmurhash@0.1.4:
    resolution: {integrity: sha512-JmXMZ6wuvDmLiHEml9ykzqO6lwFbof0GG4IkcGaENdCRDDmMVnny7s5HsIgHCbaq0w2MyPhDqkhTUgS2LU2PHA==}
    engines: {node: '>=0.8.19'}

  ini@4.1.1:
    resolution: {integrity: sha512-QQnnxNyfvmHFIsj7gkPcYymR8Jdw/o7mp5ZFihxn6h8Ci6fh3Dx4E1gPjpQEpIuPo9XVNY/ZUwh4BPMjGyL01g==}
    engines: {node: ^14.17.0 || ^16.13.0 || >=18.0.0}

  inline-style-parser@0.2.7:
    resolution: {integrity: sha512-Nb2ctOyNR8DqQoR0OwRG95uNWIC0C1lCgf5Naz5H6Ji72KZ8OcFZLz2P5sNgwlyoJ8Yif11oMuYs5pBQa86csA==}

  internmap@1.0.1:
    resolution: {integrity: sha512-lDB5YccMydFBtasVtxnZ3MRBHuaoE8GKsppq+EchKL2U4nK/DmEpPHNH8MZe5HkMtpSiTSOZwfN0tzYjO/lJEw==}

  internmap@2.0.3:
    resolution: {integrity: sha512-5Hh7Y1wQbvY5ooGgPbDaL5iYLAPzMTUrjMulskHLH6wnv/A+1q5rgEaiuqEjB+oxGXIVZs1FF+R/KPN3ZSQYYg==}
    engines: {node: '>=12'}

  is-alphabetical@2.0.1:
    resolution: {integrity: sha512-FWyyY60MeTNyeSRpkM2Iry0G9hpr7/9kD40mD/cGQEuilcZYS4okz8SN2Q6rLCJ8gbCt6fN+rC+6tMGS99LaxQ==}

  is-alphanumerical@2.0.1:
    resolution: {integrity: sha512-hmbYhX/9MUMF5uh7tOXyK/n0ZvWpad5caBA17GsC6vyuCqaWliRG5K1qS9inmUhEMaOBIW7/whAnSwveW/LtZw==}

  is-arrayish@0.2.1:
    resolution: {integrity: sha512-zz06S8t0ozoDXMG+ube26zeCTNXcKIPJZJi8hBrF4idCLms4CG9QtK7qBl1boi5ODzFpjswb5JPmHCbMpjaYzg==}

  is-buffer@2.0.5:
    resolution: {integrity: sha512-i2R6zNFDwgEHJyQUtJEk0XFi1i0dPFn/oqjK3/vPCcDeJvW5NQ83V8QbicfF1SupOaB0h8ntgBC2YiE7dfyctQ==}
    engines: {node: '>=4'}

  is-decimal@2.0.1:
    resolution: {integrity: sha512-AAB9hiomQs5DXWcRB1rqsxGUstbRroFOPPVAomNk/3XHR5JyEZChOyTWe2oayKnsSsr/kcGqF+z6yuH6HHpN0A==}

  is-docker@3.0.0:
    resolution: {integrity: sha512-eljcgEDlEns/7AXFosB5K/2nCM4P7FQPkGc/DWLy5rmFEWvZayGrik1d9/QIY5nJ4f9YsVvBkA6kJpHn9rISdQ==}
    engines: {node: ^12.20.0 || ^14.13.1 || >=16.0.0}
    hasBin: true

  is-extendable@0.1.1:
    resolution: {integrity: sha512-5BMULNob1vgFX6EjQw5izWDxrecWK9AM72rugNr0TFldMOi0fj6Jk+zeKIt0xGj4cEfQIJth4w3OKWOJ4f+AFw==}
    engines: {node: '>=0.10.0'}

  is-extglob@2.1.1:
    resolution: {integrity: sha512-SbKbANkN603Vi4jEZv49LeVJMn4yGwsbzZworEoyEiutsN3nJYdbO36zfhGJ6QEDpOZIFkDtnq5JRxmvl3jsoQ==}
    engines: {node: '>=0.10.0'}

  is-fullwidth-code-point@3.0.0:
    resolution: {integrity: sha512-zymm5+u+sCsSWyD9qNaejV3DFvhCKclKdizYaJUuHA83RLjb7nSuGnddCHGv0hk+KY7BMAlsWeK4Ueg6EV6XQg==}
    engines: {node: '>=8'}

  is-fullwidth-code-point@5.1.0:
    resolution: {integrity: sha512-5XHYaSyiqADb4RnZ1Bdad6cPp8Toise4TzEjcOYDHZkTCbKgiUl7WTUCpNWHuxmDt91wnsZBc9xinNzopv3JMQ==}
    engines: {node: '>=18'}

  is-glob@4.0.3:
    resolution: {integrity: sha512-xelSayHH36ZgE7ZWhli7pW34hNbNl8Ojv5KVmkJD4hBdD3th8Tfk9vYasLM+mXWOZhFkgZfxhLSnrwRr4elSSg==}
    engines: {node: '>=0.10.0'}

  is-hexadecimal@2.0.1:
    resolution: {integrity: sha512-DgZQp241c8oO6cA1SbTEWiXeoxV42vlcJxgH+B3hi1AiqqKruZR3ZGF8In3fj4+/y/7rHvlOZLZtgJ/4ttYGZg==}

  is-inside-container@1.0.0:
    resolution: {integrity: sha512-KIYLCCJghfHZxqjYBE7rEy0OBuTd5xCHS7tHVgvCLkx7StIoaxwNW3hCALgEUjFfeRk+MG/Qxmp/vtETEF3tRA==}
    engines: {node: '>=14.16'}
    hasBin: true

  is-node-process@1.2.0:
    resolution: {integrity: sha512-Vg4o6/fqPxIjtxgUH5QLJhwZ7gW5diGCVlXpuUfELC62CuxM1iHcRe51f2W1FDy04Ai4KJkagKjx3XaqyfRKXw==}

  is-number@7.0.0:
    resolution: {integrity: sha512-41Cifkg6e8TylSpdtTpeLVMqvSBEVzTttHvERD741+pnZ8ANv0004MRL43QKPDlK9cGvNp6NZWZUBlbGXYxxng==}
    engines: {node: '>=0.12.0'}

  is-obj@2.0.0:
    resolution: {integrity: sha512-drqDG3cbczxxEJRoOXcOjtdp1J/lyp1mNn0xaznRs8+muBhgQcrnbspox5X5fOw0HnMnbfDzvnEMEtqDEJEo8w==}
    engines: {node: '>=8'}

  is-plain-obj@4.1.0:
    resolution: {integrity: sha512-+Pgi+vMuUNkJyExiMBt5IlFoMyKnr5zhJ4Uspz58WOhBF5QoIZkFyNHIbBAtHwzVAgk5RtndVNsDRN61/mmDqg==}
    engines: {node: '>=12'}

  is-potential-custom-element-name@1.0.1:
    resolution: {integrity: sha512-bCYeRA2rVibKZd+s2625gGnGF/t7DSqDs4dP7CrLA1m7jKWz6pps0LpYLJN8Q64HtmPKJ1hrN3nzPNKFEKOUiQ==}

  is-stream@3.0.0:
    resolution: {integrity: sha512-LnQR4bZ9IADDRSkvpqMGvt/tEJWclzklNgSw48V5EAaAeDd6qGvN8ei6k5p0tvxSR171VmGyHuTiAOfxAbr8kA==}
    engines: {node: ^12.20.0 || ^14.13.1 || >=16.0.0}

  is-text-path@2.0.0:
    resolution: {integrity: sha512-+oDTluR6WEjdXEJMnC2z6A4FRwFoYuvShVVEGsS7ewc0UTi2QtAKMDJuL4BDEVt+5T7MjFo12RP8ghOM75oKJw==}
    engines: {node: '>=8'}

  is-wsl@3.1.0:
    resolution: {integrity: sha512-UcVfVfaK4Sc4m7X3dUSoHoozQGBEFeDC+zVo06t98xe8CzHSZZBekNXH+tu0NalHolcJ/QAGqS46Hef7QXBIMw==}
    engines: {node: '>=16'}

  is64bit@2.0.0:
    resolution: {integrity: sha512-jv+8jaWCl0g2lSBkNSVXdzfBA0npK1HGC2KtWM9FumFRoGS94g3NbCCLVnCYHLjp4GrW2KZeeSTMo5ddtznmGw==}
    engines: {node: '>=18'}

  isexe@2.0.0:
    resolution: {integrity: sha512-RHxMLp9lnKHGHRng9QFhRCMbYAcVpn69smSGcq3f36xjgVVWThj4qqLbTLlq7Ssj8B+fIQ1EuCEGI2lKsyQeIw==}

  istanbul-lib-coverage@3.2.2:
    resolution: {integrity: sha512-O8dpsF+r0WV/8MNRKfnmrtCWhuKjxrq2w+jpzBL5UZKTi2LeVWnWOmWRxFlesJONmc+wLAGvKQZEOanko0LFTg==}
    engines: {node: '>=8'}

  istanbul-lib-report@3.0.1:
    resolution: {integrity: sha512-GCfE1mtsHGOELCU8e/Z7YWzpmybrx/+dSTfLrvY8qRmaY6zXTKWn6WQIjaAFw069icm6GVMNkgu0NzI4iPZUNw==}
    engines: {node: '>=10'}

  istanbul-lib-source-maps@5.0.6:
    resolution: {integrity: sha512-yg2d+Em4KizZC5niWhQaIomgf5WlL4vOOjZ5xGCmF8SnPE/mDWWXgvRExdcpCgh9lLRRa1/fSYp2ymmbJ1pI+A==}
    engines: {node: '>=10'}

  istanbul-reports@3.2.0:
    resolution: {integrity: sha512-HGYWWS/ehqTV3xN10i23tkPkpH46MLCIMFNCaaKNavAXTF1RkqxawEPtnjnGZ6XKSInBKkiOA5BKS+aZiY3AvA==}
    engines: {node: '>=8'}

  jiti@2.6.1:
    resolution: {integrity: sha512-ekilCSN1jwRvIbgeg/57YFh8qQDNbwDb9xT/qu2DAHbFFZUicIl4ygVaAvzveMhMVr3LnpSKTNnwt8PoOfmKhQ==}
    hasBin: true

  js-tokens@4.0.0:
    resolution: {integrity: sha512-RdJUflcE3cUzKiMqQgsCu06FPu9UdIJO0beYbPhHN4k6apgJtifcoCtT9bcxOpYBtpD2kCM6Sbzg4CausW/PKQ==}

  js-tokens@9.0.1:
    resolution: {integrity: sha512-mxa9E9ITFOt0ban3j6L5MpjwegGz6lBQmM1IJkWeBZGcMxto50+eWdjC/52xDbS2vy0k7vIMK0Fe2wfL9OQSpQ==}

  js-yaml@4.1.1:
    resolution: {integrity: sha512-qQKT4zQxXl8lLwBtHMWwaTcGfFOZviOJet3Oy/xmGk2gZH677CJM9EvtfdSkgWcATZhj/55JZ0rmy3myCT5lsA==}
    hasBin: true

  jsdom@27.4.0:
    resolution: {integrity: sha512-mjzqwWRD9Y1J1KUi7W97Gja1bwOOM5Ug0EZ6UDK3xS7j7mndrkwozHtSblfomlzyB4NepioNt+B2sOSzczVgtQ==}
    engines: {node: ^20.19.0 || ^22.12.0 || >=24.0.0}
    peerDependencies:
      canvas: ^3.0.0
    peerDependenciesMeta:
      canvas:
        optional: true

  json-buffer@3.0.1:
    resolution: {integrity: sha512-4bV5BfR2mqfQTJm+V5tPPdf+ZpuhiIvTuAB5g8kcrXOZpTT/QwwVRWBywX1ozr6lEuPdbHxwaJlm9G6mI2sfSQ==}

  json-parse-even-better-errors@2.3.1:
    resolution: {integrity: sha512-xyFwyhro/JEof6Ghe2iz2NcXoj2sloNsWr/XsERDK/oiPCfaNhl5ONfp+jQdAZRQQ0IJWNzH9zIZF7li91kh2w==}

  json-schema-traverse@0.4.1:
    resolution: {integrity: sha512-xbbCH5dCYU5T8LcEhhuh7HJ88HXuW3qsI3Y0zOZFKfZEHcpWiHU/Jxzk629Brsab/mMiHQti9wMP+845RPe3Vg==}

  json-schema-traverse@1.0.0:
    resolution: {integrity: sha512-NM8/P9n3XjXhIZn1lLhkFaACTOURQXjWhV4BA/RnOv8xvgqtqpAX9IO4mRQxSx1Rlo4tqzeqb0sOlruaOy3dug==}

  json-schema@0.4.0:
    resolution: {integrity: sha512-es94M3nTIfsEPisRafak+HDLfHXnKBhV3vU5eqPcS3flIWqcxJWgXHXiey3YrpaNsanY5ei1VoYEbOzijuq9BA==}

  json-stable-stringify-without-jsonify@1.0.1:
    resolution: {integrity: sha512-Bdboy+l7tA3OGW6FjyFHWkP5LuByj1Tk33Ljyq0axyzdk9//JSi2u3fP1QSmd1KNwq6VOKYGlAu87CisVir6Pw==}

  json-stringify-safe@5.0.1:
    resolution: {integrity: sha512-ZClg6AaYvamvYEE82d3Iyd3vSSIjQ+odgjaTzRuO3s7toCdFKczob2i0zCh7JE8kWn17yvAWhUVxvqGwUalsRA==}

  jsonparse@1.3.1:
    resolution: {integrity: sha512-POQXvpdL69+CluYsillJ7SUhKvytYjW9vG/GKpnf+xP8UWgYEM/RaMzHHofbALDiKbbP1W8UEYmgGl39WkPZsg==}
    engines: {'0': node >= 0.2.0}

  katex@0.16.25:
    resolution: {integrity: sha512-woHRUZ/iF23GBP1dkDQMh1QBad9dmr8/PAwNA54VrSOVYgI12MAcE14TqnDdQOdzyEonGzMepYnqBMYdsoAr8Q==}
    hasBin: true

  keyv@4.5.4:
    resolution: {integrity: sha512-oxVHkHR/EJf2CNXnWxRLW6mg7JyCCUcG0DtEGmL2ctUo1PNTin1PUil+r/+4r5MpVgC/fn1kjsx7mjSujKqIpw==}

  khroma@2.1.0:
    resolution: {integrity: sha512-Ls993zuzfayK269Svk9hzpeGUKob/sIgZzyHYdjQoAdQetRKpOLj+k/QQQ/6Qi0Yz65mlROrfd+Ev+1+7dz9Kw==}

  kind-of@6.0.3:
    resolution: {integrity: sha512-dcS1ul+9tmeD95T+x28/ehLgd9mENa3LsvDTtzm3vyBEO7RPptvAD+t44WVXaUjTBRcrpFeFlC8WCruUR456hw==}
    engines: {node: '>=0.10.0'}

  kolorist@1.8.0:
    resolution: {integrity: sha512-Y+60/zizpJ3HRH8DCss+q95yr6145JXZo46OTpFvDZWLfRCE4qChOyk1b26nMaNpfHHgxagk9dXT5OP0Tfe+dQ==}

  langium@3.3.1:
    resolution: {integrity: sha512-QJv/h939gDpvT+9SiLVlY7tZC3xB2qK57v0J04Sh9wpMb6MP1q8gB21L3WIo8T5P1MSMg3Ep14L7KkDCFG3y4w==}
    engines: {node: '>=16.0.0'}

  layout-base@1.0.2:
    resolution: {integrity: sha512-8h2oVEZNktL4BH2JCOI90iD1yXwL6iNW7KcCKT2QZgQJR2vbqDsldCTPRU9NifTCqHZci57XvQQ15YTu+sTYPg==}

  layout-base@2.0.1:
    resolution: {integrity: sha512-dp3s92+uNI1hWIpPGH3jK2kxE2lMjdXdr+DH8ynZHpd6PUlH6x6cbuXnoMmiNumznqaNO31xu9e79F0uuZ0JFg==}

  levn@0.4.1:
    resolution: {integrity: sha512-+bT2uH4E5LGE7h/n3evcS/sQlJXCpIp6ym8OWJ5eV6+67Dsql/LaaT7qJBAt2rzfoa/5QBGBhxDix1dMt2kQKQ==}
    engines: {node: '>= 0.8.0'}

  lightningcss-android-arm64@1.30.2:
    resolution: {integrity: sha512-BH9sEdOCahSgmkVhBLeU7Hc9DWeZ1Eb6wNS6Da8igvUwAe0sqROHddIlvU06q3WyXVEOYDZ6ykBZQnjTbmo4+A==}
    engines: {node: '>= 12.0.0'}
    cpu: [arm64]
    os: [android]

  lightningcss-darwin-arm64@1.30.2:
    resolution: {integrity: sha512-ylTcDJBN3Hp21TdhRT5zBOIi73P6/W0qwvlFEk22fkdXchtNTOU4Qc37SkzV+EKYxLouZ6M4LG9NfZ1qkhhBWA==}
    engines: {node: '>= 12.0.0'}
    cpu: [arm64]
    os: [darwin]

  lightningcss-darwin-x64@1.30.2:
    resolution: {integrity: sha512-oBZgKchomuDYxr7ilwLcyms6BCyLn0z8J0+ZZmfpjwg9fRVZIR5/GMXd7r9RH94iDhld3UmSjBM6nXWM2TfZTQ==}
    engines: {node: '>= 12.0.0'}
    cpu: [x64]
    os: [darwin]

  lightningcss-freebsd-x64@1.30.2:
    resolution: {integrity: sha512-c2bH6xTrf4BDpK8MoGG4Bd6zAMZDAXS569UxCAGcA7IKbHNMlhGQ89eRmvpIUGfKWNVdbhSbkQaWhEoMGmGslA==}
    engines: {node: '>= 12.0.0'}
    cpu: [x64]
    os: [freebsd]

  lightningcss-linux-arm-gnueabihf@1.30.2:
    resolution: {integrity: sha512-eVdpxh4wYcm0PofJIZVuYuLiqBIakQ9uFZmipf6LF/HRj5Bgm0eb3qL/mr1smyXIS1twwOxNWndd8z0E374hiA==}
    engines: {node: '>= 12.0.0'}
    cpu: [arm]
    os: [linux]

  lightningcss-linux-arm64-gnu@1.30.2:
    resolution: {integrity: sha512-UK65WJAbwIJbiBFXpxrbTNArtfuznvxAJw4Q2ZGlU8kPeDIWEX1dg3rn2veBVUylA2Ezg89ktszWbaQnxD/e3A==}
    engines: {node: '>= 12.0.0'}
    cpu: [arm64]
    os: [linux]

  lightningcss-linux-arm64-musl@1.30.2:
    resolution: {integrity: sha512-5Vh9dGeblpTxWHpOx8iauV02popZDsCYMPIgiuw97OJ5uaDsL86cnqSFs5LZkG3ghHoX5isLgWzMs+eD1YzrnA==}
    engines: {node: '>= 12.0.0'}
    cpu: [arm64]
    os: [linux]

  lightningcss-linux-x64-gnu@1.30.2:
    resolution: {integrity: sha512-Cfd46gdmj1vQ+lR6VRTTadNHu6ALuw2pKR9lYq4FnhvgBc4zWY1EtZcAc6EffShbb1MFrIPfLDXD6Xprbnni4w==}
    engines: {node: '>= 12.0.0'}
    cpu: [x64]
    os: [linux]

  lightningcss-linux-x64-musl@1.30.2:
    resolution: {integrity: sha512-XJaLUUFXb6/QG2lGIW6aIk6jKdtjtcffUT0NKvIqhSBY3hh9Ch+1LCeH80dR9q9LBjG3ewbDjnumefsLsP6aiA==}
    engines: {node: '>= 12.0.0'}
    cpu: [x64]
    os: [linux]

  lightningcss-win32-arm64-msvc@1.30.2:
    resolution: {integrity: sha512-FZn+vaj7zLv//D/192WFFVA0RgHawIcHqLX9xuWiQt7P0PtdFEVaxgF9rjM/IRYHQXNnk61/H/gb2Ei+kUQ4xQ==}
    engines: {node: '>= 12.0.0'}
    cpu: [arm64]
    os: [win32]

  lightningcss-win32-x64-msvc@1.30.2:
    resolution: {integrity: sha512-5g1yc73p+iAkid5phb4oVFMB45417DkRevRbt/El/gKXJk4jid+vPFF/AXbxn05Aky8PapwzZrdJShv5C0avjw==}
    engines: {node: '>= 12.0.0'}
    cpu: [x64]
    os: [win32]

  lightningcss@1.30.2:
    resolution: {integrity: sha512-utfs7Pr5uJyyvDETitgsaqSyjCb2qNRAtuqUeWIAKztsOYdcACf2KtARYXg2pSvhkt+9NfoaNY7fxjl6nuMjIQ==}
    engines: {node: '>= 12.0.0'}

  lines-and-columns@1.2.4:
    resolution: {integrity: sha512-7ylylesZQ/PV29jhEDl3Ufjo6ZX7gCqJr5F7PKrqc93v7fzSymt1BpwEU8nAUXs8qzzvqhbjhK5QZg6Mt/HkBg==}

  lint-staged@16.2.7:
    resolution: {integrity: sha512-lDIj4RnYmK7/kXMya+qJsmkRFkGolciXjrsZ6PC25GdTfWOAWetR0ZbsNXRAj1EHHImRSalc+whZFg56F5DVow==}
    engines: {node: '>=20.17'}
    hasBin: true

  listr2@9.0.5:
    resolution: {integrity: sha512-ME4Fb83LgEgwNw96RKNvKV4VTLuXfoKudAmm2lP8Kk87KaMK0/Xrx/aAkMWmT8mDb+3MlFDspfbCs7adjRxA2g==}
    engines: {node: '>=20.0.0'}

  local-pkg@1.1.2:
    resolution: {integrity: sha512-arhlxbFRmoQHl33a0Zkle/YWlmNwoyt6QNZEIJcqNbdrsix5Lvc4HyyI3EnwxTYlZYc32EbYrQ8SzEZ7dqgg9A==}
    engines: {node: '>=14'}

  locate-path@6.0.0:
    resolution: {integrity: sha512-iPZK6eYjbxRu3uB4/WZ3EsEIMJFMqAoopl3R+zuq0UjcAm/MO6KCweDgPfP3elTztoKP3KtnVHxTn2NHBSDVUw==}
    engines: {node: '>=10'}

  locate-path@7.2.0:
    resolution: {integrity: sha512-gvVijfZvn7R+2qyPX8mAuKcFGDf6Nc61GdvGafQsHL0sBIxfKzA+usWn4GFC/bk+QdwPUD4kWFJLhElipq+0VA==}
    engines: {node: ^12.20.0 || ^14.13.1 || >=16.0.0}

  lodash-es@4.17.21:
    resolution: {integrity: sha512-mKnC+QJ9pWVzv+C4/U3rRsHapFfHvQFoFB92e52xeyGMcX6/OlIl78je1u8vePzYZSkkogMPJ2yjxxsb89cxyw==}

  lodash.camelcase@4.3.0:
    resolution: {integrity: sha512-TwuEnCnxbc3rAvhf/LbG7tJUDzhqXyFnv3dtzLOPgCG/hODL7WFnsbwktkD7yUV0RrreP/l1PALq/YSg6VvjlA==}

  lodash.isplainobject@4.0.6:
    resolution: {integrity: sha512-oSXzaWypCMHkPC3NvBEaPHf0KsA5mvPrOPgQWDsbg8n7orZ290M0BmC/jgRZ4vcJ6DTAhjrsSYgdsW/F+MFOBA==}

  lodash.kebabcase@4.1.1:
    resolution: {integrity: sha512-N8XRTIMMqqDgSy4VLKPnJ/+hpGZN+PHQiJnSenYqPaVV/NCqEogTnAdZLQiGKhxX+JCs8waWq2t1XHWKOmlY8g==}

  lodash.merge@4.6.2:
    resolution: {integrity: sha512-0KpjqXRVvrYyCsX1swR/XTK0va6VQkQM6MNo7PqW77ByjAhoARA8EfrP1N4+KlKj8YS0ZUCtRT/YUuhyYDujIQ==}

  lodash.mergewith@4.6.2:
    resolution: {integrity: sha512-GK3g5RPZWTRSeLSpgP8Xhra+pnjBC56q9FZYe1d5RN3TJ35dbkGy3YqBSMbyCrlbi+CM9Z3Jk5yTL7RCsqboyQ==}

  lodash.snakecase@4.1.1:
    resolution: {integrity: sha512-QZ1d4xoBHYUeuouhEq3lk3Uq7ldgyFXGBhg04+oRLnIz8o9T65Eh+8YdroUwn846zchkA9yDsDl5CVVaV2nqYw==}

  lodash.startcase@4.4.0:
    resolution: {integrity: sha512-+WKqsK294HMSc2jEbNgpHpd0JfIBhp7rEV4aqXWqFr6AlXov+SlcgB1Fv01y2kGe3Gc8nMW7VA0SrGuSkRfIEg==}

  lodash.uniq@4.5.0:
    resolution: {integrity: sha512-xfBaXQd9ryd9dlSDvnvI0lvxfLJlYAZzXomUYzLKtUeOQvOP5piqAWuGtrhWeqaXK9hhoM/iyJc5AV+XfsX3HQ==}

  lodash.upperfirst@4.3.1:
    resolution: {integrity: sha512-sReKOYJIJf74dhJONhU4e0/shzi1trVbSWDOhKYE5XV2O+H7Sb2Dihwuc7xWxVl+DgFPyTqIN3zMfT9cq5iWDg==}

  log-update@6.1.0:
    resolution: {integrity: sha512-9ie8ItPR6tjY5uYJh8K/Zrv/RMZ5VOlOWvtZdEHYSTFKZfIBPQa9tOAEeAWhd+AnIneLJ22w5fjOYtoutpWq5w==}
    engines: {node: '>=18'}

  long@5.3.2:
    resolution: {integrity: sha512-mNAgZ1GmyNhD7AuqnTG3/VQ26o760+ZYBPKjPvugO8+nLbYfX6TVpJPseBvopbdY+qpZ/lKUnmEc1LeZYS3QAA==}

  longest-streak@3.1.0:
    resolution: {integrity: sha512-9Ri+o0JYgehTaVBBDoMqIl8GXtbWg711O3srftcHhZ0dqnETqLaoIK0x17fUw9rFSlK/0NlsKe0Ahhyl5pXE2g==}

  lru-cache@11.2.2:
    resolution: {integrity: sha512-F9ODfyqML2coTIsQpSkRHnLSZMtkU8Q+mSfcaIyKwy58u+8k5nvAYeiNhsyMARvzNcXJ9QfWVrcPsC9e9rAxtg==}
    engines: {node: 20 || >=22}

  lru-cache@11.2.4:
    resolution: {integrity: sha512-B5Y16Jr9LB9dHVkh6ZevG+vAbOsNOYCX+sXvFWFu7B3Iz5mijW3zdbMyhsh8ANd2mSWBYdJgnqi+mL7/LrOPYg==}
    engines: {node: 20 || >=22}

  lucide-react@0.562.0:
    resolution: {integrity: sha512-82hOAu7y0dbVuFfmO4bYF1XEwYk/mEbM5E+b1jgci/udUBEE/R7LF5Ip0CCEmXe8AybRM8L+04eP+LGZeDvkiw==}
    peerDependencies:
      react: ^16.5.1 || ^17.0.0 || ^18.0.0 || ^19.0.0

  lucide-react@0.562.0:
    resolution: {integrity: sha512-82hOAu7y0dbVuFfmO4bYF1XEwYk/mEbM5E+b1jgci/udUBEE/R7LF5Ip0CCEmXe8AybRM8L+04eP+LGZeDvkiw==}
    peerDependencies:
      react: ^16.5.1 || ^17.0.0 || ^18.0.0 || ^19.0.0

  lz-string@1.5.0:
    resolution: {integrity: sha512-h5bgJWpxJNswbU7qCrV0tIKQCaS3blPDrqKWx+QxzuzL1zGUzij9XCWLrSLsJPu5t+eWA/ycetzYAO5IOMcWAQ==}
    hasBin: true

  magic-string@0.30.21:
    resolution: {integrity: sha512-vd2F4YUyEXKGcLHoq+TEyCjxueSeHnFxyyjNp80yg0XV4vUhnDer/lvvlqM/arB5bXQN5K2/3oinyCRyx8T2CQ==}

  magicast@0.5.1:
    resolution: {integrity: sha512-xrHS24IxaLrvuo613F719wvOIv9xPHFWQHuvGUBmPnCA/3MQxKI3b+r7n1jAoDHmsbC5bRhTZYR77invLAxVnw==}

  make-dir@4.0.0:
    resolution: {integrity: sha512-hXdUTZYIVOt1Ex//jAQi+wTZZpUpwBj/0QsOzqegb3rGMMeJiSEu5xLHnYfBrRV4RH2+OCSOO95Is/7x1WJ4bw==}
    engines: {node: '>=10'}

  markdown-extensions@2.0.0:
    resolution: {integrity: sha512-o5vL7aDWatOTX8LzaS1WMoaoxIiLRQJuIKKe2wAw6IeULDHaqbiqiggmx+pKvZDb1Sj+pE46Sn1T7lCqfFtg1Q==}
    engines: {node: '>=16'}

  markdown-table@3.0.4:
    resolution: {integrity: sha512-wiYz4+JrLyb/DqW2hkFJxP7Vd7JuTDm77fvbM8VfEQdmSMqcImWeeRbHwZjBjIFki/VaMK2BhFi7oUUZeM5bqw==}

  marked@16.4.2:
    resolution: {integrity: sha512-TI3V8YYWvkVf3KJe1dRkpnjs68JUPyEa5vjKrp1XEEJUAOaQc+Qj+L1qWbPd0SJuAdQkFU0h73sXXqwDYxsiDA==}
    engines: {node: '>= 20'}
    hasBin: true

  matcher@3.0.0:
    resolution: {integrity: sha512-OkeDaAZ/bQCxeFAozM55PKcKU0yJMPGifLwV4Qgjitu+5MoAfSQN4lsLJeXZ1b8w0x+/Emda6MZgXS1jvsapng==}
    engines: {node: '>=10'}

  mathjax-full@3.2.2:
    resolution: {integrity: sha512-+LfG9Fik+OuI8SLwsiR02IVdjcnRCy5MufYLi0C3TdMT56L/pjB0alMVGgoWJF8pN9Rc7FESycZB9BMNWIid5w==}
    deprecated: Version 4 replaces this package with the scoped package @mathjax/src

  mdast-util-find-and-replace@3.0.2:
    resolution: {integrity: sha512-Tmd1Vg/m3Xz43afeNxDIhWRtFZgM2VLyaf4vSTYwudTyeuTneoL3qtWMA5jeLyz/O1vDJmmV4QuScFCA2tBPwg==}

  mdast-util-from-markdown@2.0.2:
    resolution: {integrity: sha512-uZhTV/8NBuw0WHkPTrCqDOl0zVe1BIng5ZtHoDk49ME1qqcjYmmLmOf0gELgcRMxN4w2iuIeVso5/6QymSrgmA==}

  mdast-util-frontmatter@2.0.1:
    resolution: {integrity: sha512-LRqI9+wdgC25P0URIJY9vwocIzCcksduHQ9OF2joxQoyTNVduwLAFUzjoopuRJbJAReaKrNQKAZKL3uCMugWJA==}

  mdast-util-gfm-autolink-literal@2.0.1:
    resolution: {integrity: sha512-5HVP2MKaP6L+G6YaxPNjuL0BPrq9orG3TsrZ9YXbA3vDw/ACI4MEsnoDpn6ZNm7GnZgtAcONJyPhOP8tNJQavQ==}

  mdast-util-gfm-footnote@2.1.0:
    resolution: {integrity: sha512-sqpDWlsHn7Ac9GNZQMeUzPQSMzR6Wv0WKRNvQRg0KqHh02fpTz69Qc1QSseNX29bhz1ROIyNyxExfawVKTm1GQ==}

  mdast-util-gfm-strikethrough@2.0.0:
    resolution: {integrity: sha512-mKKb915TF+OC5ptj5bJ7WFRPdYtuHv0yTRxK2tJvi+BDqbkiG7h7u/9SI89nRAYcmap2xHQL9D+QG/6wSrTtXg==}

  mdast-util-gfm-table@2.0.0:
    resolution: {integrity: sha512-78UEvebzz/rJIxLvE7ZtDd/vIQ0RHv+3Mh5DR96p7cS7HsBhYIICDBCu8csTNWNO6tBWfqXPWekRuj2FNOGOZg==}

  mdast-util-gfm-task-list-item@2.0.0:
    resolution: {integrity: sha512-IrtvNvjxC1o06taBAVJznEnkiHxLFTzgonUdy8hzFVeDun0uTjxxrRGVaNFqkU1wJR3RBPEfsxmU6jDWPofrTQ==}

  mdast-util-gfm@3.1.0:
    resolution: {integrity: sha512-0ulfdQOM3ysHhCJ1p06l0b0VKlhU0wuQs3thxZQagjcjPrlFRqY215uZGHHJan9GEAXd9MbfPjFJz+qMkVR6zQ==}

  mdast-util-math@3.0.0:
    resolution: {integrity: sha512-Tl9GBNeG/AhJnQM221bJR2HPvLOSnLE/T9cJI9tlc6zwQk2nPk/4f0cHkOdEixQPC/j8UtKDdITswvLAy1OZ1w==}

  mdast-util-mdx-expression@2.0.1:
    resolution: {integrity: sha512-J6f+9hUp+ldTZqKRSg7Vw5V6MqjATc+3E4gf3CFNcuZNWD8XdyI6zQ8GqH7f8169MM6P7hMBRDVGnn7oHB9kXQ==}

  mdast-util-mdx-jsx@3.2.0:
    resolution: {integrity: sha512-lj/z8v0r6ZtsN/cGNNtemmmfoLAFZnjMbNyLzBafjzikOM+glrjNHPlf6lQDOTccj9n5b0PPihEBbhneMyGs1Q==}

  mdast-util-mdx@3.0.0:
    resolution: {integrity: sha512-JfbYLAW7XnYTTbUsmpu0kdBUVe+yKVJZBItEjwyYJiDJuZ9w4eeaqks4HQO+R7objWgS2ymV60GYpI14Ug554w==}

  mdast-util-mdxjs-esm@2.0.1:
    resolution: {integrity: sha512-EcmOpxsZ96CvlP03NghtH1EsLtr0n9Tm4lPUJUBccV9RwUOneqSycg19n5HGzCf+10LozMRSObtVr3ee1WoHtg==}

  mdast-util-phrasing@4.1.0:
    resolution: {integrity: sha512-TqICwyvJJpBwvGAMZjj4J2n0X8QWp21b9l0o7eXyVJ25YNWYbJDVIyD1bZXE6WtV6RmKJVYmQAKWa0zWOABz2w==}

  mdast-util-to-hast@13.2.1:
    resolution: {integrity: sha512-cctsq2wp5vTsLIcaymblUriiTcZd0CwWtCbLvrOzYCDZoWyMNV8sZ7krj09FSnsiJi3WVsHLM4k6Dq/yaPyCXA==}

  mdast-util-to-markdown@2.1.2:
    resolution: {integrity: sha512-xj68wMTvGXVOKonmog6LwyJKrYXZPvlwabaryTjLh9LuvovB/KAH+kvi8Gjj+7rJjsFi23nkUxRQv1KqSroMqA==}

  mdast-util-to-string@4.0.0:
    resolution: {integrity: sha512-0H44vDimn51F0YwvxSJSm0eCDOJTRlmN0R1yBh4HLj9wiV1Dn0QoXGbvFAWj2hSItVTlCmBF1hqKlIyUBVFLPg==}

  mdn-data@2.12.2:
    resolution: {integrity: sha512-IEn+pegP1aManZuckezWCO+XZQDplx1366JoVhTpMpBB1sPey/SbveZQUosKiKiGYjg1wH4pMlNgXbCiYgihQA==}

  meow@12.1.1:
    resolution: {integrity: sha512-BhXM0Au22RwUneMPwSCnyhTOizdWoIEPU9sp0Aqa1PnDMR5Wv2FGXYDjuzJEIX+Eo2Rb8xuYe5jrnm5QowQFkw==}
    engines: {node: '>=16.10'}

  merge-stream@2.0.0:
    resolution: {integrity: sha512-abv/qOcuPfk3URPfDzmZU1LKmuw8kT+0nIHvKrKgFrwifol/doWcdA4ZqsWQ8ENrFKkd67Mfpo/LovbIUsbt3w==}

  merge2@1.4.1:
    resolution: {integrity: sha512-8q7VEgMJW4J8tcfVPy8g09NcQwZdbwFEqhe/WZkoIzjn/3TGDwtOCYtXGxA3O8tPzpczCCDgv+P2P5y00ZJOOg==}
    engines: {node: '>= 8'}

  mermaid@11.12.2:
    resolution: {integrity: sha512-n34QPDPEKmaeCG4WDMGy0OT6PSyxKCfy2pJgShP+Qow2KLrvWjclwbc3yXfSIf4BanqWEhQEpngWwNp/XhZt6w==}

  mhchemparser@4.2.1:
    resolution: {integrity: sha512-kYmyrCirqJf3zZ9t/0wGgRZ4/ZJw//VwaRVGA75C4nhE60vtnIzhl9J9ndkX/h6hxSN7pjg/cE0VxbnNM+bnDQ==}

  micromark-core-commonmark@2.0.3:
    resolution: {integrity: sha512-RDBrHEMSxVFLg6xvnXmb1Ayr2WzLAWjeSATAoxwKYJV94TeNavgoIdA0a9ytzDSVzBy2YKFK+emCPOEibLeCrg==}

  micromark-extension-frontmatter@2.0.0:
    resolution: {integrity: sha512-C4AkuM3dA58cgZha7zVnuVxBhDsbttIMiytjgsM2XbHAB2faRVaHRle40558FBN+DJcrLNCoqG5mlrpdU4cRtg==}

  micromark-extension-gfm-autolink-literal@2.1.0:
    resolution: {integrity: sha512-oOg7knzhicgQ3t4QCjCWgTmfNhvQbDDnJeVu9v81r7NltNCVmhPy1fJRX27pISafdjL+SVc4d3l48Gb6pbRypw==}

  micromark-extension-gfm-footnote@2.1.0:
    resolution: {integrity: sha512-/yPhxI1ntnDNsiHtzLKYnE3vf9JZ6cAisqVDauhp4CEHxlb4uoOTxOCJ+9s51bIB8U1N1FJ1RXOKTIlD5B/gqw==}

  micromark-extension-gfm-strikethrough@2.1.0:
    resolution: {integrity: sha512-ADVjpOOkjz1hhkZLlBiYA9cR2Anf8F4HqZUO6e5eDcPQd0Txw5fxLzzxnEkSkfnD0wziSGiv7sYhk/ktvbf1uw==}

  micromark-extension-gfm-table@2.1.1:
    resolution: {integrity: sha512-t2OU/dXXioARrC6yWfJ4hqB7rct14e8f7m0cbI5hUmDyyIlwv5vEtooptH8INkbLzOatzKuVbQmAYcbWoyz6Dg==}

  micromark-extension-gfm-tagfilter@2.0.0:
    resolution: {integrity: sha512-xHlTOmuCSotIA8TW1mDIM6X2O1SiX5P9IuDtqGonFhEK0qgRI4yeC6vMxEV2dgyr2TiD+2PQ10o+cOhdVAcwfg==}

  micromark-extension-gfm-task-list-item@2.1.0:
    resolution: {integrity: sha512-qIBZhqxqI6fjLDYFTBIa4eivDMnP+OZqsNwmQ3xNLE4Cxwc+zfQEfbs6tzAo2Hjq+bh6q5F+Z8/cksrLFYWQQw==}

  micromark-extension-gfm@3.0.0:
    resolution: {integrity: sha512-vsKArQsicm7t0z2GugkCKtZehqUm31oeGBV/KVSorWSy8ZlNAv7ytjFhvaryUiCUJYqs+NoE6AFhpQvBTM6Q4w==}

  micromark-extension-math@3.1.0:
    resolution: {integrity: sha512-lvEqd+fHjATVs+2v/8kg9i5Q0AP2k85H0WUOwpIVvUML8BapsMvh1XAogmQjOCsLpoKRCVQqEkQBB3NhVBcsOg==}

  micromark-extension-mdx-expression@3.0.1:
    resolution: {integrity: sha512-dD/ADLJ1AeMvSAKBwO22zG22N4ybhe7kFIZ3LsDI0GlsNr2A3KYxb0LdC1u5rj4Nw+CHKY0RVdnHX8vj8ejm4Q==}

  micromark-extension-mdx-jsx@3.0.2:
    resolution: {integrity: sha512-e5+q1DjMh62LZAJOnDraSSbDMvGJ8x3cbjygy2qFEi7HCeUT4BDKCvMozPozcD6WmOt6sVvYDNBKhFSz3kjOVQ==}

  micromark-extension-mdx-md@2.0.0:
    resolution: {integrity: sha512-EpAiszsB3blw4Rpba7xTOUptcFeBFi+6PY8VnJ2hhimH+vCQDirWgsMpz7w1XcZE7LVrSAUGb9VJpG9ghlYvYQ==}

  micromark-extension-mdxjs-esm@3.0.0:
    resolution: {integrity: sha512-DJFl4ZqkErRpq/dAPyeWp15tGrcrrJho1hKK5uBS70BCtfrIFg81sqcTVu3Ta+KD1Tk5vAtBNElWxtAa+m8K9A==}

  micromark-extension-mdxjs@3.0.0:
    resolution: {integrity: sha512-A873fJfhnJ2siZyUrJ31l34Uqwy4xIFmvPY1oj+Ean5PHcPBYzEsvqvWGaWcfEIr11O5Dlw3p2y0tZWpKHDejQ==}

  micromark-factory-destination@2.0.1:
    resolution: {integrity: sha512-Xe6rDdJlkmbFRExpTOmRj9N3MaWmbAgdpSrBQvCFqhezUn4AHqJHbaEnfbVYYiexVSs//tqOdY/DxhjdCiJnIA==}

  micromark-factory-label@2.0.1:
    resolution: {integrity: sha512-VFMekyQExqIW7xIChcXn4ok29YE3rnuyveW3wZQWWqF4Nv9Wk5rgJ99KzPvHjkmPXF93FXIbBp6YdW3t71/7Vg==}

  micromark-factory-mdx-expression@2.0.3:
    resolution: {integrity: sha512-kQnEtA3vzucU2BkrIa8/VaSAsP+EJ3CKOvhMuJgOEGg9KDC6OAY6nSnNDVRiVNRqj7Y4SlSzcStaH/5jge8JdQ==}

  micromark-factory-space@2.0.1:
    resolution: {integrity: sha512-zRkxjtBxxLd2Sc0d+fbnEunsTj46SWXgXciZmHq0kDYGnck/ZSGj9/wULTV95uoeYiK5hRXP2mJ98Uo4cq/LQg==}

  micromark-factory-title@2.0.1:
    resolution: {integrity: sha512-5bZ+3CjhAd9eChYTHsjy6TGxpOFSKgKKJPJxr293jTbfry2KDoWkhBb6TcPVB4NmzaPhMs1Frm9AZH7OD4Cjzw==}

  micromark-factory-whitespace@2.0.1:
    resolution: {integrity: sha512-Ob0nuZ3PKt/n0hORHyvoD9uZhr+Za8sFoP+OnMcnWK5lngSzALgQYKMr9RJVOWLqQYuyn6ulqGWSXdwf6F80lQ==}

  micromark-util-character@2.1.1:
    resolution: {integrity: sha512-wv8tdUTJ3thSFFFJKtpYKOYiGP2+v96Hvk4Tu8KpCAsTMs6yi+nVmGh1syvSCsaxz45J6Jbw+9DD6g97+NV67Q==}

  micromark-util-chunked@2.0.1:
    resolution: {integrity: sha512-QUNFEOPELfmvv+4xiNg2sRYeS/P84pTW0TCgP5zc9FpXetHY0ab7SxKyAQCNCc1eK0459uoLI1y5oO5Vc1dbhA==}

  micromark-util-classify-character@2.0.1:
    resolution: {integrity: sha512-K0kHzM6afW/MbeWYWLjoHQv1sgg2Q9EccHEDzSkxiP/EaagNzCm7T/WMKZ3rjMbvIpvBiZgwR3dKMygtA4mG1Q==}

  micromark-util-combine-extensions@2.0.1:
    resolution: {integrity: sha512-OnAnH8Ujmy59JcyZw8JSbK9cGpdVY44NKgSM7E9Eh7DiLS2E9RNQf0dONaGDzEG9yjEl5hcqeIsj4hfRkLH/Bg==}

  micromark-util-decode-numeric-character-reference@2.0.2:
    resolution: {integrity: sha512-ccUbYk6CwVdkmCQMyr64dXz42EfHGkPQlBj5p7YVGzq8I7CtjXZJrubAYezf7Rp+bjPseiROqe7G6foFd+lEuw==}

  micromark-util-decode-string@2.0.1:
    resolution: {integrity: sha512-nDV/77Fj6eH1ynwscYTOsbK7rR//Uj0bZXBwJZRfaLEJ1iGBR6kIfNmlNqaqJf649EP0F3NWNdeJi03elllNUQ==}

  micromark-util-encode@2.0.1:
    resolution: {integrity: sha512-c3cVx2y4KqUnwopcO9b/SCdo2O67LwJJ/UyqGfbigahfegL9myoEFoDYZgkT7f36T0bLrM9hZTAaAyH+PCAXjw==}

  micromark-util-events-to-acorn@2.0.3:
    resolution: {integrity: sha512-jmsiEIiZ1n7X1Rr5k8wVExBQCg5jy4UXVADItHmNk1zkwEVhBuIUKRu3fqv+hs4nxLISi2DQGlqIOGiFxgbfHg==}

  micromark-util-html-tag-name@2.0.1:
    resolution: {integrity: sha512-2cNEiYDhCWKI+Gs9T0Tiysk136SnR13hhO8yW6BGNyhOC4qYFnwF1nKfD3HFAIXA5c45RrIG1ub11GiXeYd1xA==}

  micromark-util-normalize-identifier@2.0.1:
    resolution: {integrity: sha512-sxPqmo70LyARJs0w2UclACPUUEqltCkJ6PhKdMIDuJ3gSf/Q+/GIe3WKl0Ijb/GyH9lOpUkRAO2wp0GVkLvS9Q==}

  micromark-util-resolve-all@2.0.1:
    resolution: {integrity: sha512-VdQyxFWFT2/FGJgwQnJYbe1jjQoNTS4RjglmSjTUlpUMa95Htx9NHeYW4rGDJzbjvCsl9eLjMQwGeElsqmzcHg==}

  micromark-util-sanitize-uri@2.0.1:
    resolution: {integrity: sha512-9N9IomZ/YuGGZZmQec1MbgxtlgougxTodVwDzzEouPKo3qFWvymFHWcnDi2vzV1ff6kas9ucW+o3yzJK9YB1AQ==}

  micromark-util-subtokenize@2.1.0:
    resolution: {integrity: sha512-XQLu552iSctvnEcgXw6+Sx75GflAPNED1qx7eBJ+wydBb2KCbRZe+NwvIEEMM83uml1+2WSXpBAcp9IUCgCYWA==}

  micromark-util-symbol@2.0.1:
    resolution: {integrity: sha512-vs5t8Apaud9N28kgCrRUdEed4UJ+wWNvicHLPxCa9ENlYuAY31M0ETy5y1vA33YoNPDFTghEbnh6efaE8h4x0Q==}

  micromark-util-types@2.0.2:
    resolution: {integrity: sha512-Yw0ECSpJoViF1qTU4DC6NwtC4aWGt1EkzaQB8KPPyCRR8z9TWeV0HbEFGTO+ZY1wB22zmxnJqhPyTpOVCpeHTA==}

  micromark@4.0.2:
    resolution: {integrity: sha512-zpe98Q6kvavpCr1NPVSCMebCKfD7CA2NqZ+rykeNhONIJBpc1tFKt9hucLGwha3jNTNI8lHpctWJWoimVF4PfA==}

  micromatch@4.0.8:
    resolution: {integrity: sha512-PXwfBhYu0hBCPw8Dn0E+WDYb7af3dSLVWKi3HGv84IdF4TyFoC0ysxFd0Goxw7nSv4T/PzEJQxsYsEiFCKo2BA==}
    engines: {node: '>=8.6'}

  mimic-fn@4.0.0:
    resolution: {integrity: sha512-vqiC06CuhBTUdZH+RYl8sFrL096vA45Ok5ISO6sE/Mr1jRbGH4Csnhi8f3wKVl7x8mO4Au7Ir9D3Oyv1VYMFJw==}
    engines: {node: '>=12'}

  mimic-function@5.0.1:
    resolution: {integrity: sha512-VP79XUPxV2CigYP3jWwAUFSku2aKqBH7uTAapFWCBqutsbmDo96KY5o8uh6U+/YSIn5OxJnXp73beVkpqMIGhA==}
    engines: {node: '>=18'}

  minimatch@10.1.1:
    resolution: {integrity: sha512-enIvLvRAFZYXJzkCYG5RKmPfrFArdLv+R+lbQ53BmIMLIry74bjKzX6iHAm8WYamJkhSSEabrWN5D97XnKObjQ==}
    engines: {node: 20 || >=22}

  minimatch@3.1.2:
    resolution: {integrity: sha512-J7p63hRiAjw1NDEww1W7i37+ByIrOWO5XQQAzZ3VOcL0PNybwpfmV/N05zFAzwQ9USyEcX6t3UO+K5aqBQOIHw==}

  minimatch@9.0.5:
    resolution: {integrity: sha512-G6T0ZX48xgozx7587koeX9Ys2NYy6Gmv//P89sEte9V9whIapMNF4idKxnW2QtCcLiTWlb/wfCabAtAFWhhBow==}
    engines: {node: '>=16 || 14 >=14.17'}

  minimist@1.2.8:
    resolution: {integrity: sha512-2yyAR8qBkN3YuheJanUpWC5U3bb5osDywNB8RzDVlDwDHbocAJveqqj1u8+SVD7jkWT4yvsHCpWqqWqAxb0zCA==}

  minipass@7.1.2:
    resolution: {integrity: sha512-qOOzS1cBTWYF4BH8fVePDBOO9iptMnGUEZwNc/cMWnTV2nVLZ7VoNWEPHkYczZA0pdoA7dl6e7FL659nX9S2aw==}
    engines: {node: '>=16 || 14 >=14.17'}

  minizlib@3.1.0:
    resolution: {integrity: sha512-KZxYo1BUkWD2TVFLr0MQoM8vUUigWD3LlD83a/75BqC+4qE0Hb1Vo5v1FgcfaNXvfXzr+5EhQ6ing/CaBijTlw==}
    engines: {node: '>= 18'}

  mj-context-menu@0.6.1:
    resolution: {integrity: sha512-7NO5s6n10TIV96d4g2uDpG7ZDpIhMh0QNfGdJw/W47JswFcosz457wqz/b5sAKvl12sxINGFCn80NZHKwxQEXA==}

  mlly@1.8.0:
    resolution: {integrity: sha512-l8D9ODSRWLe2KHJSifWGwBqpTZXIXTeo8mlKjY+E2HAakaTeNpqAyBZ8GSqLzHgw4XmHmC8whvpjJNMbFZN7/g==}

  ms@2.1.3:
    resolution: {integrity: sha512-6FlzubTLZG3J2a/NVCAleEhjzq5oxgHyaCU9yYXvcLsvoVaHJq/s5xXI6/XXP6tz7R9xAOtHnSO/tXtF3WRTlA==}

  nano-spawn@2.0.0:
    resolution: {integrity: sha512-tacvGzUY5o2D8CBh2rrwxyNojUsZNU2zjNTzKQrkgGJQTbGAfArVWXSKMBokBeeg6C7OLRGUEyoFlYbfeWQIqw==}
    engines: {node: '>=20.17'}

  nanoid@3.3.11:
    resolution: {integrity: sha512-N8SpfPUnUp1bK+PMYW8qSWdl9U+wwNWI4QKxOYDy9JAro3WMX7p2OeVRF9v+347pnakNevPmiHhNmZ2HbFA76w==}
    engines: {node: ^10 || ^12 || ^13.7 || ^14 || >=15.0.1}
    hasBin: true

  natural-compare@1.4.0:
    resolution: {integrity: sha512-OWND8ei3VtNC9h7V60qff3SVobHr996CTwgxubgyQYEpg290h9J0buyECNNJexkFm5sOajh5G116RYA1c8ZMSw==}

  negotiator@1.0.0:
    resolution: {integrity: sha512-8Ofs/AUQh8MaEcrlq5xOX0CQ9ypTF5dl78mjlMNfOK08fzpgTHQRQPBxcPlEtIw0yRpws+Zo/3r+5WRby7u3Gg==}
    engines: {node: '>= 0.6'}

  next-themes@0.4.6:
    resolution: {integrity: sha512-pZvgD5L0IEvX5/9GWyHMf3m8BKiVQwsCMHfoFosXtXBMnaS0ZnIJ9ST4b4NqLVKDEm8QBxoNNGNaBv2JNF6XNA==}
    peerDependencies:
      react: ^16.8 || ^17 || ^18 || ^19 || ^19.0.0-rc
      react-dom: ^16.8 || ^17 || ^18 || ^19 || ^19.0.0-rc

  next@16.0.10:
    resolution: {integrity: sha512-RtWh5PUgI+vxlV3HdR+IfWA1UUHu0+Ram/JBO4vWB54cVPentCD0e+lxyAYEsDTqGGMg7qpjhKh6dc6aW7W/sA==}
    engines: {node: '>=20.9.0'}
    hasBin: true
    peerDependencies:
      '@opentelemetry/api': ^1.1.0
      '@playwright/test': ^1.51.1
      babel-plugin-react-compiler: '*'
      react: ^18.2.0 || 19.0.0-rc-de68d2f4-20241204 || ^19.0.0
      react-dom: ^18.2.0 || 19.0.0-rc-de68d2f4-20241204 || ^19.0.0
      sass: ^1.3.0
    peerDependenciesMeta:
      '@opentelemetry/api':
        optional: true
      '@playwright/test':
        optional: true
      babel-plugin-react-compiler:
        optional: true
      sass:
        optional: true

  next@16.1.1:
    resolution: {integrity: sha512-QI+T7xrxt1pF6SQ/JYFz95ro/mg/1Znk5vBebsWwbpejj1T0A23hO7GYEaVac9QUOT2BIMiuzm0L99ooq7k0/w==}
    engines: {node: '>=20.9.0'}
    hasBin: true
    peerDependencies:
      '@opentelemetry/api': ^1.1.0
      '@playwright/test': ^1.51.1
      babel-plugin-react-compiler: '*'
      react: ^18.2.0 || 19.0.0-rc-de68d2f4-20241204 || ^19.0.0
      react-dom: ^18.2.0 || 19.0.0-rc-de68d2f4-20241204 || ^19.0.0
      sass: ^1.3.0
    peerDependenciesMeta:
      '@opentelemetry/api':
        optional: true
      '@playwright/test':
        optional: true
      babel-plugin-react-compiler:
        optional: true
      sass:
        optional: true

  nextra-theme-docs@4.6.1:
    resolution: {integrity: sha512-u5Hh8erVcGOXO1FVrwYBgrEjyzdYQY0k/iAhLd8RofKp+Bru3fyLy9V9W34mfJ0KHKHjv/ldlDTlb4KlL4eIuQ==}
    peerDependencies:
      next: '>=14'
      nextra: 4.6.1
      react: '>=18'
      react-dom: '>=18'

  nextra@4.6.1:
    resolution: {integrity: sha512-yz5WMJFZ5c58y14a6Rmwt+SJUYDdIgzWSxwtnpD4XAJTq3mbOqOg3VTaJqLiJjwRSxoFRHNA1yAhnhbvbw9zSg==}
    engines: {node: '>=18'}
    peerDependencies:
      next: '>=14'
      react: '>=18'
      react-dom: '>=18'

  nlcst-to-string@4.0.0:
    resolution: {integrity: sha512-YKLBCcUYKAg0FNlOBT6aI91qFmSiFKiluk655WzPF+DDMA02qIyy8uiRqI8QXtcFpEvll12LpL5MXqEmAZ+dcA==}

  node-releases@2.0.27:
    resolution: {integrity: sha512-nmh3lCkYZ3grZvqcCH+fjmQ7X+H0OeZgP40OierEaAptX4XofMh5kwNbWh7lBduUzCcV/8kZ+NDLCwm2iorIlA==}

  npm-run-path@5.3.0:
    resolution: {integrity: sha512-ppwTtiJZq0O/ai0z7yfudtBpWIoxM8yE6nHi1X47eFR2EWORqfbu6CnPlNsjeN683eT0qG6H/Pyf9fCcvjnnnQ==}
    engines: {node: ^12.20.0 || ^14.13.1 || >=16.0.0}

  npm-to-yarn@3.0.1:
    resolution: {integrity: sha512-tt6PvKu4WyzPwWUzy/hvPFqn+uwXO0K1ZHka8az3NnrhWJDmSqI8ncWq0fkL0k/lmmi5tAC11FXwXuh0rFbt1A==}
    engines: {node: ^12.22.0 || ^14.17.0 || >=16.0.0}

  object-keys@1.1.1:
    resolution: {integrity: sha512-NuAESUOUMrlIXOfHKzD6bpPu3tYt3xvjNdRIQ+FeT0lNb4K8WR70CaDxhuNguS2XG+GjkyMwOzsN5ZktImfhLA==}
    engines: {node: '>= 0.4'}

  obug@2.1.1:
    resolution: {integrity: sha512-uTqF9MuPraAQ+IsnPf366RG4cP9RtUi7MLO1N3KEc+wb0a6yKpeL0lmk2IB1jY5KHPAlTc6T/JRdC/YqxHNwkQ==}

  onetime@6.0.0:
    resolution: {integrity: sha512-1FlR+gjXK7X+AsAHso35MnyN5KqGwJRi/31ft6x0M194ht7S+rWAvd7PHss9xSKMzE0asv1pyIHaJYq+BbacAQ==}
    engines: {node: '>=12'}

  onetime@7.0.0:
    resolution: {integrity: sha512-VXJjc87FScF88uafS3JllDgvAm+c/Slfz06lorj2uAY34rlUu0Nt+v8wreiImcrgAjjIHp1rXpTDlLOGw29WwQ==}
    engines: {node: '>=18'}

  oniguruma-parser@0.12.1:
    resolution: {integrity: sha512-8Unqkvk1RYc6yq2WBYRj4hdnsAxVze8i7iPfQr8e4uSP3tRv0rpZcbGUDvxfQQcdwHt/e9PrMvGCsa8OqG9X3w==}

  oniguruma-to-es@4.3.3:
    resolution: {integrity: sha512-rPiZhzC3wXwE59YQMRDodUwwT9FZ9nNBwQQfsd1wfdtlKEyCdRV0avrTcSZ5xlIvGRVPd/cx6ZN45ECmS39xvg==}

  onnxruntime-common@1.21.0:
    resolution: {integrity: sha512-Q632iLLrtCAVOTO65dh2+mNbQir/QNTVBG3h/QdZBpns7mZ0RYbLRBgGABPbpU9351AgYy7SJf1WaeVwMrBFPQ==}

  onnxruntime-common@1.22.0-dev.20250409-89f8206ba4:
    resolution: {integrity: sha512-vDJMkfCfb0b1A836rgHj+ORuZf4B4+cc2bASQtpeoJLueuFc5DuYwjIZUBrSvx/fO5IrLjLz+oTrB3pcGlhovQ==}

  onnxruntime-node@1.21.0:
    resolution: {integrity: sha512-NeaCX6WW2L8cRCSqy3bInlo5ojjQqu2fD3D+9W5qb5irwxhEyWKXeH2vZ8W9r6VxaMPUan+4/7NDwZMtouZxEw==}
    os: [win32, darwin, linux]

  onnxruntime-web@1.22.0-dev.20250409-89f8206ba4:
    resolution: {integrity: sha512-0uS76OPgH0hWCPrFKlL8kYVV7ckM7t/36HfbgoFw6Nd0CZVVbQC4PkrR8mBX8LtNUFZO25IQBqV2Hx2ho3FlbQ==}

  optionator@0.9.4:
    resolution: {integrity: sha512-6IpQ7mKUxRcZNLIObR0hz7lxsapSSIYNZJwXPGeF0mTVqGKFIXj1DQcMoT22S3ROcLyY/rz0PWaWZ9ayWmad9g==}
    engines: {node: '>= 0.8.0'}

  p-limit@3.1.0:
    resolution: {integrity: sha512-TYOanM3wGwNGsZN2cVTYPArw454xnXj5qmWF1bEoAc4+cU/ol7GVh7odevjp1FNHduHc3KZMcFduxU5Xc6uJRQ==}
    engines: {node: '>=10'}

  p-limit@4.0.0:
    resolution: {integrity: sha512-5b0R4txpzjPWVw/cXXUResoD4hb6U/x9BH08L7nw+GN1sezDzPdxeRvpc9c433fZhBan/wusjbCsqwqm4EIBIQ==}
    engines: {node: ^12.20.0 || ^14.13.1 || >=16.0.0}

  p-locate@5.0.0:
    resolution: {integrity: sha512-LaNjtRWUBY++zB5nE/NwcaoMylSPk+S+ZHNB1TzdbMJMny6dynpAGt7X/tl/QYq3TIeE6nxHppbo2LGymrG5Pw==}
    engines: {node: '>=10'}

  p-locate@6.0.0:
    resolution: {integrity: sha512-wPrq66Llhl7/4AGC6I+cqxT07LhXvWL08LNXz1fENOw0Ap4sRZZ/gZpTTJ5jpurzzzfS2W/Ge9BY3LgLjCShcw==}
    engines: {node: ^12.20.0 || ^14.13.1 || >=16.0.0}

  package-manager-detector@1.5.0:
    resolution: {integrity: sha512-uBj69dVlYe/+wxj8JOpr97XfsxH/eumMt6HqjNTmJDf/6NO9s+0uxeOneIz3AsPt2m6y9PqzDzd3ATcU17MNfw==}

  pagefind@1.4.0:
    resolution: {integrity: sha512-z2kY1mQlL4J8q5EIsQkLzQjilovKzfNVhX8De6oyE6uHpfFtyBaqUpcl/XzJC/4fjD8vBDyh1zolimIcVrCn9g==}
    hasBin: true

  parent-module@1.0.1:
    resolution: {integrity: sha512-GQ2EWRpQV8/o+Aw8YqtfZZPfNRWZYkbidE9k5rpl/hC3vtHHBfGm2Ifi6qWV+coDGkrUKZAxE3Lot5kcsRlh+g==}
    engines: {node: '>=6'}

  parse-entities@4.0.2:
    resolution: {integrity: sha512-GG2AQYWoLgL877gQIKeRPGO1xF9+eG1ujIb5soS5gPvLQ1y2o8FL90w2QWNdf9I361Mpp7726c+lj3U0qK1uGw==}

  parse-json@5.2.0:
    resolution: {integrity: sha512-ayCKvm/phCGxOkYRSCM82iDwct8/EonSEgCSxWxD7ve6jHggsFl4fZVQBPRNgQoKiuV/odhFrGzQXZwbifC8Rg==}
    engines: {node: '>=8'}

  parse-latin@7.0.0:
    resolution: {integrity: sha512-mhHgobPPua5kZ98EF4HWiH167JWBfl4pvAIXXdbaVohtK7a6YBOy56kvhCqduqyo/f3yrHFWmqmiMg/BkBkYYQ==}

  parse-numeric-range@1.3.0:
    resolution: {integrity: sha512-twN+njEipszzlMJd4ONUYgSfZPDxgHhT9Ahed5uTigpQn90FggW4SA/AIPq/6a149fTbE9qBEcSwE3FAEp6wQQ==}

  parse5@7.3.0:
    resolution: {integrity: sha512-IInvU7fabl34qmi9gY8XOVxhYyMyuH2xUNpb2q8/Y+7552KlejkRvqvD19nMoUW/uQGGbqNpA6Tufu5FL5BZgw==}

  parse5@8.0.0:
    resolution: {integrity: sha512-9m4m5GSgXjL4AjumKzq1Fgfp3Z8rsvjRNbnkVwfu2ImRqE5D0LnY2QfDen18FSY9C573YU5XxSapdHZTZ2WolA==}

  path-browserify@1.0.1:
    resolution: {integrity: sha512-b7uo2UCUOYZcnF/3ID0lulOJi/bafxa1xPe7ZPsammBSpjSWQkjNxlt635YGS2MiR9GjvuXCtz2emr3jbsz98g==}

  path-data-parser@0.1.0:
    resolution: {integrity: sha512-NOnmBpt5Y2RWbuv0LMzsayp3lVylAHLPUTut412ZA3l+C4uw4ZVkQbjShYCQ8TCpUMdPapr4YjUqLYD6v68j+w==}

  path-exists@4.0.0:
    resolution: {integrity: sha512-ak9Qy5Q7jYb2Wwcey5Fpvg2KoAc/ZIhLSLOSBmRmygPsGwkVVt0fZa0qrtMz+m6tJTAHfZQ8FnmB4MG4LWy7/w==}
    engines: {node: '>=8'}

  path-exists@5.0.0:
    resolution: {integrity: sha512-RjhtfwJOxzcFmNOi6ltcbcu4Iu+FL3zEj83dk4kAS+fVpTxXLO1b38RvJgT/0QwvV/L3aY9TAnyv0EOqW4GoMQ==}
    engines: {node: ^12.20.0 || ^14.13.1 || >=16.0.0}

  path-key@3.1.1:
    resolution: {integrity: sha512-ojmeN0qd+y0jszEtoY48r0Peq5dwMEkIlCOu6Q5f41lfkswXuKtYrhgoTpLnyIcHm24Uhqx+5Tqm2InSwLhE6Q==}
    engines: {node: '>=8'}

  path-key@4.0.0:
    resolution: {integrity: sha512-haREypq7xkM7ErfgIyA0z+Bj4AGKlMSdlQE2jvJo6huWD1EdkKYV+G/T4nq0YEF2vgTT8kqMFKo1uHn950r4SQ==}
    engines: {node: '>=12'}

  path-scurry@2.0.1:
    resolution: {integrity: sha512-oWyT4gICAu+kaA7QWk/jvCHWarMKNs6pXOGWKDTr7cw4IGcUbW+PeTfbaQiLGheFRpjo6O9J0PmyMfQPjH71oA==}
    engines: {node: 20 || >=22}

  pathe@2.0.3:
    resolution: {integrity: sha512-WUjGcAqP1gQacoQe+OBJsFA7Ld4DyXuUIjZ5cc75cLHvJ7dtNsTugphxIADwspS+AraAUePCKrSVtPLFj/F88w==}

  picocolors@1.1.1:
    resolution: {integrity: sha512-xceH2snhtb5M9liqDsmEw56le376mTZkEX/jEb/RxNFyegNul7eNslCXP9FDj/Lcu0X8KEyMceP2ntpaHrDEVA==}

  picomatch@2.3.1:
    resolution: {integrity: sha512-JU3teHTNjmE2VCGFzuY8EXzCDVwEqB2a8fsIvwaStHhAWJEeVd1o1QD80CU6+ZdEXXSLbSsuLwJjkCBWqRQUVA==}
    engines: {node: '>=8.6'}

  picomatch@4.0.3:
    resolution: {integrity: sha512-5gTmgEY/sqK6gFXLIsQNH19lWb4ebPDLA4SdLP7dsWkIXHWlG66oPuVvXSGFPppYZz8ZDZq0dYYrbHfBCVUb1Q==}
    engines: {node: '>=12'}

  pidtree@0.6.0:
    resolution: {integrity: sha512-eG2dWTVw5bzqGRztnHExczNxt5VGsE6OwTeCG3fdUf9KBsZzO3R5OIIIzWR+iZA0NtZ+RDVdaoE2dK1cn6jH4g==}
    engines: {node: '>=0.10'}
    hasBin: true

  pkg-types@1.3.1:
    resolution: {integrity: sha512-/Jm5M4RvtBFVkKWRu2BLUTNP8/M2a+UwuAX+ae4770q1qVGtfjG+WTCupoZixokjmHiry8uI+dlY8KXYV5HVVQ==}

  pkg-types@2.3.0:
    resolution: {integrity: sha512-SIqCzDRg0s9npO5XQ3tNZioRY1uK06lA41ynBC1YmFTmnY6FjUjVt6s4LoADmwoig1qqD0oK8h1p/8mlMx8Oig==}

  platform@1.3.6:
    resolution: {integrity: sha512-fnWVljUchTro6RiCFvCXBbNhJc2NijN7oIQxbwsyL0buWJPG85v81ehlHI9fXrJsMNgTofEoWIQeClKpgxFLrg==}

  points-on-curve@0.2.0:
    resolution: {integrity: sha512-0mYKnYYe9ZcqMCWhUjItv/oHjvgEsfKvnUTg8sAtnHr3GVy7rGkXCb6d5cSyqrWqL4k81b9CPg3urd+T7aop3A==}

  points-on-path@0.2.1:
    resolution: {integrity: sha512-25ClnWWuw7JbWZcgqY/gJ4FQWadKxGWk+3kR/7kD0tCaDtPPMj7oHu2ToLaVhfpnHrZzYby2w6tUA0eOIuUg8g==}

  postcss-value-parser@4.2.0:
    resolution: {integrity: sha512-1NNCs6uurfkVbeXG4S8JFT9t19m45ICnif8zWLd5oPSZ50QnwMfK+H3jv408d4jw/7Bttv5axS5IiHoLaVNHeQ==}

  postcss@8.4.31:
    resolution: {integrity: sha512-PS08Iboia9mts/2ygV3eLpY5ghnUcfLV/EXTOW1E2qYxJKGGBUtNjN76FYHnMs36RmARn41bC0AZmn+rR0OVpQ==}
    engines: {node: ^10 || ^12 || >=14}

  postcss@8.5.6:
    resolution: {integrity: sha512-3Ybi1tAuwAP9s0r1UQ2J4n5Y0G05bJkpUIO0/bI9MhwmD70S5aTWbXGBwxHrelT+XM1k6dM0pk+SwNkpTRN7Pg==}
    engines: {node: ^10 || ^12 || >=14}

  prelude-ls@1.2.1:
    resolution: {integrity: sha512-vkcDPrRZo1QZLbn5RLGPpg/WmIQ65qoWWhcGKf/b5eplkkarX0m9z8ppCat4mlOqUsWpyNuYgO3VRyrYHSzX5g==}
    engines: {node: '>= 0.8.0'}

  prettier@3.7.4:
    resolution: {integrity: sha512-v6UNi1+3hSlVvv8fSaoUbggEM5VErKmmpGA7Pl3HF8V6uKY7rvClBOJlH6yNwQtfTueNkGVpOv/mtWL9L4bgRA==}
    engines: {node: '>=14'}
    hasBin: true

  pretty-format@27.5.1:
    resolution: {integrity: sha512-Qb1gy5OrP5+zDf2Bvnzdl3jsTf1qXVMazbvCoKhtKqVs4/YK4ozX4gKQJJVyNe+cajNPn0KoC0MC3FUmaHWEmQ==}
    engines: {node: ^10.13.0 || ^12.13.0 || ^14.15.0 || >=15.0.0}

  property-information@6.5.0:
    resolution: {integrity: sha512-PgTgs/BlvHxOu8QuEN7wi5A0OmXaBcHpmCSTehcs6Uuu9IkDIEo13Hy7n898RHfrQ49vKCoGeWZSaAK01nwVig==}

  property-information@7.1.0:
    resolution: {integrity: sha512-TwEZ+X+yCJmYfL7TPUOcvBZ4QfoT5YenQiJuX//0th53DE6w0xxLEtfK3iyryQFddXuvkIk51EEgrJQ0WJkOmQ==}

  protobufjs@7.5.4:
    resolution: {integrity: sha512-CvexbZtbov6jW2eXAvLukXjXUW1TzFaivC46BpWc/3BpcCysb5Vffu+B3XHMm8lVEuy2Mm4XGex8hBSg1yapPg==}
    engines: {node: '>=12.0.0'}

  punycode@2.3.1:
    resolution: {integrity: sha512-vYt7UD1U9Wg6138shLtLOvdAu+8DsC/ilFtEVHcH+wydcSpNE20AfSOduf6MkRFahL5FY7X1oU7nKVZFtfq8Fg==}
    engines: {node: '>=6'}

  quansync@0.2.11:
    resolution: {integrity: sha512-AifT7QEbW9Nri4tAwR5M/uzpBuqfZf+zwaEM/QkzEjj7NBuFD2rBuy0K3dE+8wltbezDV7JMA0WfnCPYRSYbXA==}

  queue-microtask@1.2.3:
    resolution: {integrity: sha512-NuaNSa6flKT5JaSYQzJok04JzTL1CA6aGhv5rfLW3PgqA+M2ChpZQnAC8h8i4ZFkBS8X5RqkDBHA7r4hej3K9A==}

  react-compiler-runtime@19.1.0-rc.3:
    resolution: {integrity: sha512-Cssogys2XZu6SqxRdX2xd8cQAf57BBvFbLEBlIa77161lninbKUn/EqbecCe7W3eqDQfg3rIoOwzExzgCh7h/g==}
    peerDependencies:
      react: ^17.0.0 || ^18.0.0 || ^19.0.0 || ^0.0.0-experimental

  react-dom@19.2.3:
    resolution: {integrity: sha512-yELu4WmLPw5Mr/lmeEpox5rw3RETacE++JgHqQzd2dg+YbJuat3jH4ingc+WPZhxaoFzdv9y33G+F7Nl5O0GBg==}
    peerDependencies:
      react: ^19.2.3

  react-is@17.0.2:
    resolution: {integrity: sha512-w2GsyukL62IJnlaff/nRegPQR94C/XXamvMWmSHRJ4y7Ts/4ocGRmTHvOs8PSE6pB3dWOrD/nueuU5sduBsQ4w==}

  react-markdown@10.1.0:
    resolution: {integrity: sha512-qKxVopLT/TyA6BX3Ue5NwabOsAzm0Q7kAPwq6L+wWDwisYs7R8vZ0nRXqq6rkueboxpkjvLGU9fWifiX/ZZFxQ==}
    peerDependencies:
      '@types/react': '>=18'
      react: '>=18'

  react-medium-image-zoom@5.4.0:
    resolution: {integrity: sha512-BsE+EnFVQzFIlyuuQrZ9iTwyKpKkqdFZV1ImEQN573QPqGrIUuNni7aF+sZwDcxlsuOMayCr6oO/PZR/yJnbRg==}
    peerDependencies:
      react: ^16.8.0 || ^17.0.0 || ^18.0.0 || ^19.0.0
      react-dom: ^16.8.0 || ^17.0.0 || ^18.0.0 || ^19.0.0

  react-remove-scroll-bar@2.3.8:
    resolution: {integrity: sha512-9r+yi9+mgU33AKcj6IbT9oRCO78WriSj6t/cF8DWBZJ9aOGPOTEDvdUDz1FwKim7QXWwmHqtdHnRJfhAxEG46Q==}
    engines: {node: '>=10'}
    peerDependencies:
      '@types/react': '*'
      react: ^16.8.0 || ^17.0.0 || ^18.0.0 || ^19.0.0
    peerDependenciesMeta:
      '@types/react':
        optional: true

  react-remove-scroll@2.7.2:
    resolution: {integrity: sha512-Iqb9NjCCTt6Hf+vOdNIZGdTiH1QSqr27H/Ek9sv/a97gfueI/5h1s3yRi1nngzMUaOOToin5dI1dXKdXiF+u0Q==}
    engines: {node: '>=10'}
    peerDependencies:
      '@types/react': '*'
      react: ^16.8.0 || ^17.0.0 || ^18.0.0 || ^19.0.0 || ^19.0.0-rc
    peerDependenciesMeta:
      '@types/react':
        optional: true

  react-style-singleton@2.2.3:
    resolution: {integrity: sha512-b6jSvxvVnyptAiLjbkWLE/lOnR4lfTtDAl+eUC7RZy+QQWc6wRzIV2CE6xBuMmDxc2qIihtDCZD5NPOFl7fRBQ==}
    engines: {node: '>=10'}
    peerDependencies:
      '@types/react': '*'
      react: ^16.8.0 || ^17.0.0 || ^18.0.0 || ^19.0.0 || ^19.0.0-rc
    peerDependenciesMeta:
      '@types/react':
        optional: true

  react@19.2.3:
    resolution: {integrity: sha512-Ku/hhYbVjOQnXDZFv2+RibmLFGwFdeeKHFcOTlrt7xplBnya5OGn/hIRDsqDiSUcfORsDC7MPxwork8jBwsIWA==}
    engines: {node: '>=0.10.0'}

  reading-time@1.5.0:
    resolution: {integrity: sha512-onYyVhBNr4CmAxFsKS7bz+uTLRakypIe4R+5A824vBSkQy/hB3fZepoVEf8OVAxzLvK+H/jm9TzpI3ETSm64Kg==}

  recma-build-jsx@1.0.0:
    resolution: {integrity: sha512-8GtdyqaBcDfva+GUKDr3nev3VpKAhup1+RvkMvUxURHpW7QyIvk9F5wz7Vzo06CEMSilw6uArgRqhpiUcWp8ew==}

  recma-jsx@1.0.1:
    resolution: {integrity: sha512-huSIy7VU2Z5OLv6oFLosQGGDqPqdO1iq6bWNAdhzMxSJP7RAso4fCZ1cKu8j9YHCZf3TPrq4dw3okhrylgcd7w==}
    peerDependencies:
      acorn: ^6.0.0 || ^7.0.0 || ^8.0.0

  recma-parse@1.0.0:
    resolution: {integrity: sha512-OYLsIGBB5Y5wjnSnQW6t3Xg7q3fQ7FWbw/vcXtORTnyaSFscOtABg+7Pnz6YZ6c27fG1/aN8CjfwoUEUIdwqWQ==}

  recma-stringify@1.0.0:
    resolution: {integrity: sha512-cjwII1MdIIVloKvC9ErQ+OgAtwHBmcZ0Bg4ciz78FtbT8In39aAYbaA7zvxQ61xVMSPE8WxhLwLbhif4Js2C+g==}

  regex-recursion@6.0.2:
    resolution: {integrity: sha512-0YCaSCq2VRIebiaUviZNs0cBz1kg5kVS2UKUfNIx8YVs1cN3AV7NTctO5FOKBA+UT2BPJIWZauYHPqJODG50cg==}

  regex-utilities@2.3.0:
    resolution: {integrity: sha512-8VhliFJAWRaUiVvREIiW2NXXTmHs4vMNnSzuJVhscgmGav3g9VDxLrQndI3dZZVVdp0ZO/5v0xmX516/7M9cng==}

  regex@6.0.1:
    resolution: {integrity: sha512-uorlqlzAKjKQZ5P+kTJr3eeJGSVroLKoHmquUj4zHWuR+hEyNqlXsSKlYYF5F4NI6nl7tWCs0apKJ0lmfsXAPA==}

  regexp-tree@0.1.27:
    resolution: {integrity: sha512-iETxpjK6YoRWJG5o6hXLwvjYAoW+FEZn9os0PD/b6AP6xQwsa/Y7lCVgIixBbUPMfhu+i2LtdeAqVTgGlQarfA==}
    hasBin: true

  rehype-katex@7.0.1:
    resolution: {integrity: sha512-OiM2wrZ/wuhKkigASodFoo8wimG3H12LWQaH8qSPVJn9apWKFSH3YOCtbKpBorTVw/eI7cuT21XBbvwEswbIOA==}

  rehype-parse@9.0.1:
    resolution: {integrity: sha512-ksCzCD0Fgfh7trPDxr2rSylbwq9iYDkSn8TCDmEJ49ljEUBxDVCzCHv7QNzZOfODanX4+bWQ4WZqLCRWYLfhag==}

  rehype-pretty-code@0.14.1:
    resolution: {integrity: sha512-IpG4OL0iYlbx78muVldsK86hdfNoht0z63AP7sekQNW2QOTmjxB7RbTO+rhIYNGRljgHxgVZoPwUl6bIC9SbjA==}
    engines: {node: '>=18'}
    peerDependencies:
      shiki: ^1.0.0 || ^2.0.0 || ^3.0.0

  rehype-raw@7.0.0:
    resolution: {integrity: sha512-/aE8hCfKlQeA8LmyeyQvQF3eBiLRGNlfBJEvWH7ivp9sBqs7TNqBL5X3v157rM4IFETqDnIOO+z5M/biZbo9Ww==}

  rehype-recma@1.0.0:
    resolution: {integrity: sha512-lqA4rGUf1JmacCNWWZx0Wv1dHqMwxzsDWYMTowuplHF3xH0N/MmrZ/G3BDZnzAkRmxDadujCjaKM2hqYdCBOGw==}

  remark-frontmatter@5.0.0:
    resolution: {integrity: sha512-XTFYvNASMe5iPN0719nPrdItC9aU0ssC4v14mH1BCi1u0n1gAocqcujWUrByftZTbLhRtiKRyjYTSIOcr69UVQ==}

  remark-gfm@4.0.1:
    resolution: {integrity: sha512-1quofZ2RQ9EWdeN34S79+KExV1764+wCUGop5CPL1WGdD0ocPpu91lzPGbwWMECpEpd42kJGQwzRfyov9j4yNg==}

  remark-math@6.0.0:
    resolution: {integrity: sha512-MMqgnP74Igy+S3WwnhQ7kqGlEerTETXMvJhrUzDikVZ2/uogJCb+WHUg97hK9/jcfc0dkD73s3LN8zU49cTEtA==}

  remark-mdx@3.1.1:
    resolution: {integrity: sha512-Pjj2IYlUY3+D8x00UJsIOg5BEvfMyeI+2uLPn9VO9Wg4MEtN/VTIq2NEJQfde9PnX15KgtHyl9S0BcTnWrIuWg==}

  remark-parse@11.0.0:
    resolution: {integrity: sha512-FCxlKLNGknS5ba/1lmpYijMUzX2esxW5xQqjWxw2eHFfS2MSdaHVINFmhjo+qN1WhZhNimq0dZATN9pH0IDrpA==}

  remark-reading-time@2.0.2:
    resolution: {integrity: sha512-ILjIuR0dQQ8pELPgaFvz7ralcSN62rD/L1pTUJgWb4gfua3ZwYEI8mnKGxEQCbrXSUF/OvycTkcUbifGOtOn5A==}

  remark-rehype@11.1.2:
    resolution: {integrity: sha512-Dh7l57ianaEoIpzbp0PC9UKAdCSVklD8E5Rpw7ETfbTl3FqcOOgq5q2LVDhgGCkaBv7p24JXikPdvhhmHvKMsw==}

  remark-smartypants@3.0.2:
    resolution: {integrity: sha512-ILTWeOriIluwEvPjv67v7Blgrcx+LZOkAUVtKI3putuhlZm84FnqDORNXPPm+HY3NdZOMhyDwZ1E+eZB/Df5dA==}
    engines: {node: '>=16.0.0'}

  remark-stringify@11.0.0:
    resolution: {integrity: sha512-1OSmLd3awB/t8qdoEOMazZkNsfVTeY4fTsgzcQFdXNq8ToTN4ZGwrMnlda4K6smTFKD+GRV6O48i6Z4iKgPPpw==}

  require-directory@2.1.1:
    resolution: {integrity: sha512-fGxEI7+wsG9xrvdjsrlmL22OMTTiHRwAMroiEeMgq8gzoLC/PQr7RsRDSTLUg/bZAZtF+TVIkHc6/4RIKrui+Q==}
    engines: {node: '>=0.10.0'}

  require-from-string@2.0.2:
    resolution: {integrity: sha512-Xf0nWe6RseziFMu+Ap9biiUbmplq6S9/p+7w7YXP/JBHhrUDDUhwa+vANyubuqfZWTveU//DYVGsDG7RKL/vEw==}
    engines: {node: '>=0.10.0'}

  resolve-from@4.0.0:
    resolution: {integrity: sha512-pb/MYmXstAkysRFx8piNI1tGFNQIFA3vkE3Gq4EuA1dF6gHp/+vgZqsCGJapvy8N3Q+4o7FwvquPJcnZ7RYy4g==}
    engines: {node: '>=4'}

  resolve-from@5.0.0:
    resolution: {integrity: sha512-qYg9KP24dD5qka9J47d0aVky0N+b4fTU89LN9iDnjB5waksiC49rvMB0PrUJQGoTmH50XPiqOvAjDfaijGxYZw==}
    engines: {node: '>=8'}

  resolve-pkg-maps@1.0.0:
    resolution: {integrity: sha512-seS2Tj26TBVOC2NIc2rOe2y2ZO7efxITtLZcGSOnHHNOQ7CkiUBfw0Iw2ck6xkIhPwLhKNLS8BO+hEpngQlqzw==}

  restore-cursor@5.1.0:
    resolution: {integrity: sha512-oMA2dcrw6u0YfxJQXm342bFKX/E4sG9rbTzO9ptUcR/e8A33cHuvStiYOwH7fszkZlZ1z/ta9AAoPk2F4qIOHA==}
    engines: {node: '>=18'}

  retext-latin@4.0.0:
    resolution: {integrity: sha512-hv9woG7Fy0M9IlRQloq/N6atV82NxLGveq+3H2WOi79dtIYWN8OaxogDm77f8YnVXJL2VD3bbqowu5E3EMhBYA==}

  retext-smartypants@6.2.0:
    resolution: {integrity: sha512-kk0jOU7+zGv//kfjXEBjdIryL1Acl4i9XNkHxtM7Tm5lFiCog576fjNC9hjoR7LTKQ0DsPWy09JummSsH1uqfQ==}

  retext-stringify@4.0.0:
    resolution: {integrity: sha512-rtfN/0o8kL1e+78+uxPTqu1Klt0yPzKuQ2BfWwwfgIUSayyzxpM1PJzkKt4V8803uB9qSy32MvI7Xep9khTpiA==}

  retext@9.0.0:
    resolution: {integrity: sha512-sbMDcpHCNjvlheSgMfEcVrZko3cDzdbe1x/e7G66dFp0Ff7Mldvi2uv6JkJQzdRcvLYE8CA8Oe8siQx8ZOgTcA==}

  retry@0.13.1:
    resolution: {integrity: sha512-XQBQ3I8W1Cge0Seh+6gjj03LbmRFWuoszgK9ooCpwYIrhhoO80pfq4cUkU5DkknwfOfFteRwlZ56PYOGYyFWdg==}
    engines: {node: '>= 4'}

  reusify@1.1.0:
    resolution: {integrity: sha512-g6QUff04oZpHs0eG5p83rFLhHeV00ug/Yf9nZM6fLeUrPguBTkTQOdpAWWspMh55TZfVQDPaN3NQJfbVRAxdIw==}
    engines: {iojs: '>=1.0.0', node: '>=0.10.0'}

  rfdc@1.4.1:
    resolution: {integrity: sha512-q1b3N5QkRUWUl7iyylaaj3kOpIT0N2i9MqIEQXP73GVsN9cw3fdx8X63cEmWhJGi2PPCF23Ijp7ktmd39rawIA==}

  roarr@2.15.4:
    resolution: {integrity: sha512-CHhPh+UNHD2GTXNYhPWLnU8ONHdI+5DI+4EYIAOaiD63rHeYlZvyh8P+in5999TTSFgUYuKUAjzRI4mdh/p+2A==}
    engines: {node: '>=8.0'}

  robust-predicates@3.0.2:
    resolution: {integrity: sha512-IXgzBWvWQwE6PrDI05OvmXUIruQTcoMDzRsOd5CDvHCVLcLHMTSYvOK5Cm46kWqlV3yAbuSpBZdJ5oP5OUoStg==}

  rollup@4.54.0:
    resolution: {integrity: sha512-3nk8Y3a9Ea8szgKhinMlGMhGMw89mqule3KWczxhIzqudyHdCIOHw8WJlj/r329fACjKLEh13ZSk7oE22kyeIw==}
    engines: {node: '>=18.0.0', npm: '>=8.0.0'}
    hasBin: true

  roughjs@4.6.6:
    resolution: {integrity: sha512-ZUz/69+SYpFN/g/lUlo2FXcIjRkSu3nDarreVdGGndHEBJ6cXPdKguS8JGxwj5HA5xIbVKSmLgr5b3AWxtRfvQ==}

  run-parallel@1.2.0:
    resolution: {integrity: sha512-5l4VyZR86LZ/lDxZTR6jqL8AFE2S0IFLMP26AbjsLVADxHdhB/c0GUsH+y39UfCi3dzz8OlQuPmnaJOMoDHQBA==}

  rw@1.3.3:
    resolution: {integrity: sha512-PdhdWy89SiZogBLaw42zdeqtRJ//zFd2PgQavcICDUgJT5oW10QCRKbJ6bg4r0/UY2M6BWd5tkxuGFRvCkgfHQ==}

  safe-regex@2.1.1:
    resolution: {integrity: sha512-rx+x8AMzKb5Q5lQ95Zoi6ZbJqwCLkqi3XuJXp5P3rT8OEc6sZCJG5AE5dU3lsgRr/F4Bs31jSlVN+j5KrsGu9A==}

  safer-buffer@2.1.2:
    resolution: {integrity: sha512-YZo3K82SD7Riyi0E1EQPojLz7kpepnSQI9IyPbHHg1XXXevb5dJI7tpyN2ADxGcQbHG7vcyRHk0cbwqcQriUtg==}

  saxes@6.0.0:
    resolution: {integrity: sha512-xAg7SOnEhrm5zI3puOOKyy1OMcMlIJZYNJY7xLBwSze0UjhPLnWfj2GF2EpT0jmzaJKIWKHLsaSSajf35bcYnA==}
    engines: {node: '>=v12.22.7'}

  scheduler@0.27.0:
    resolution: {integrity: sha512-eNv+WrVbKu1f3vbYJT/xtiF5syA5HPIMtf9IgY/nKg0sWqzAUEvqY/xm7OcZc/qafLx/iO9FgOmeSAp4v5ti/Q==}

  scroll-into-view-if-needed@3.1.0:
    resolution: {integrity: sha512-49oNpRjWRvnU8NyGVmUaYG4jtTkNonFZI86MmGRDqBphEK2EXT9gdEUoQPZhuBM8yWHxCWbobltqYO5M4XrUvQ==}

  section-matter@1.0.0:
    resolution: {integrity: sha512-vfD3pmTzGpufjScBh50YHKzEu2lxBWhVEHsNGoEXmCmn2hKGfeNLYMzCJpe8cD7gqX7TJluOVpBkAequ6dgMmA==}
    engines: {node: '>=4'}

  semver-compare@1.0.0:
    resolution: {integrity: sha512-YM3/ITh2MJ5MtzaM429anh+x2jiLVjqILF4m4oyQB18W7Ggea7BfqdH/wGMK7dDiMghv/6WG7znWMwUDzJiXow==}

  semver@7.7.3:
    resolution: {integrity: sha512-SdsKMrI9TdgjdweUSR9MweHA4EJ8YxHn8DFaDisvhVlUOe4BF1tLD7GAj0lIqWVl+dPb/rExr0Btby5loQm20Q==}
    engines: {node: '>=10'}
    hasBin: true

  serialize-error@7.0.1:
    resolution: {integrity: sha512-8I8TjW5KMOKsZQTvoxjuSIa7foAwPWGOts+6o7sgjz41/qMD9VQHEDxi6PBvK2l0MXUmqZyNpUK+T2tQaaElvw==}
    engines: {node: '>=10'}

  server-only@0.0.1:
    resolution: {integrity: sha512-qepMx2JxAa5jjfzxG79yPPq+8BuFToHd1hm7kI+Z4zAq1ftQiP7HcxMhDDItrbtwVeLg/cY2JnKnrcFkmiswNA==}

  sharp@0.34.5:
    resolution: {integrity: sha512-Ou9I5Ft9WNcCbXrU9cMgPBcCK8LiwLqcbywW3t4oDV37n1pzpuNLsYiAV8eODnjbtQlSDwZ2cUEeQz4E54Hltg==}
    engines: {node: ^18.17.0 || ^20.3.0 || >=21.0.0}

  shebang-command@2.0.0:
    resolution: {integrity: sha512-kHxr2zZpYtdmrN1qDjrrX/Z1rR1kG8Dx+gkpK1G4eXmvXswmcE1hTWBWYUzlraYw1/yZp6YuDY77YtvbN0dmDA==}
    engines: {node: '>=8'}

  shebang-regex@3.0.0:
    resolution: {integrity: sha512-7++dFhtcx3353uBaq8DDR4NuxBetBzC7ZQOhmTQInHEd6bSrXdiEyzCvG07Z44UYdLShWUyXt5M/yhz8ekcb1A==}
    engines: {node: '>=8'}

  shiki@3.15.0:
    resolution: {integrity: sha512-kLdkY6iV3dYbtPwS9KXU7mjfmDm25f5m0IPNFnaXO7TBPcvbUOY72PYXSuSqDzwp+vlH/d7MXpHlKO/x+QoLXw==}

  siginfo@2.0.0:
    resolution: {integrity: sha512-ybx0WO1/8bSBLEWXZvEd7gMW3Sn3JFlW3TvX1nREbDLRNQNaeNN8WK0meBwPdAaOI7TtRRRJn/Es1zhrrCHu7g==}

  signal-exit@4.1.0:
    resolution: {integrity: sha512-bzyZ1e88w9O1iNJbKnOlvYTrWPDl46O1bG0D3XInv+9tkPrxrN8jUUTiFlDkkmKWgn1M6CfIA13SuGqOa9Korw==}
    engines: {node: '>=14'}

  simple-git@3.30.0:
    resolution: {integrity: sha512-q6lxyDsCmEal/MEGhP1aVyQ3oxnagGlBDOVSIB4XUVLl1iZh0Pah6ebC9V4xBap/RfgP2WlI8EKs0WS0rMEJHg==}

  sisteransi@1.0.5:
    resolution: {integrity: sha512-bLGGlR1QxBcynn2d5YmDX4MGjlZvy2MRBDRNHLJ8VI6l6+9FUiyTFNJ0IveOSP0bcXgVDPRcfGqA0pjaqUpfVg==}

  slash@5.1.0:
    resolution: {integrity: sha512-ZA6oR3T/pEyuqwMgAKT0/hAv8oAXckzbkmR0UkUosQ+Mc4RxGoJkRmwHgHufaenlyAgE1Mxgpdcrf75y6XcnDg==}
    engines: {node: '>=14.16'}

  slice-ansi@7.1.2:
    resolution: {integrity: sha512-iOBWFgUX7caIZiuutICxVgX1SdxwAVFFKwt1EvMYYec/NWO5meOJ6K5uQxhrYBdQJne4KxiqZc+KptFOWFSI9w==}
    engines: {node: '>=18'}

  source-map-js@1.2.1:
    resolution: {integrity: sha512-UXWMKhLOwVKb728IUtQPXxfYU+usdybtUrK/8uGE8CQMvrhOpwvzDBwj0QhSL7MQc7vIsISBG8VQ8+IDQxpfQA==}
    engines: {node: '>=0.10.0'}

  source-map@0.7.6:
    resolution: {integrity: sha512-i5uvt8C3ikiWeNZSVZNWcfZPItFQOsYTUAOkcUPGd8DqDy1uOUikjt5dG+uRlwyvR108Fb9DOd4GvXfT0N2/uQ==}
    engines: {node: '>= 12'}

  space-separated-tokens@2.0.2:
    resolution: {integrity: sha512-PEGlAwrG8yXGXRjW32fGbg66JAlOAwbObuqVoJpv/mRgoWDQfgH1wDPvtzWyUSNAXBGSk8h755YDbbcEy3SH2Q==}

  speech-rule-engine@4.1.2:
    resolution: {integrity: sha512-S6ji+flMEga+1QU79NDbwZ8Ivf0S/MpupQQiIC0rTpU/ZTKgcajijJJb1OcByBQDjrXCN1/DJtGz4ZJeBMPGJw==}
    hasBin: true

  split2@4.2.0:
    resolution: {integrity: sha512-UcjcJOWknrNkF6PLX83qcHM6KHgVKNkV62Y8a5uYDVv9ydGQVwAHMKqHdJje1VTWpljG0WYpCDhrCdAOYH4TWg==}
    engines: {node: '>= 10.x'}

  sprintf-js@1.1.3:
    resolution: {integrity: sha512-Oo+0REFV59/rz3gfJNKQiBlwfHaSESl1pcGyABQsnnIfWOFt6JNj5gCog2U6MLZ//IGYD+nA8nI+mTShREReaA==}

  stackback@0.0.2:
    resolution: {integrity: sha512-1XMJE5fQo1jGH6Y/7ebnwPOBEkIEnT4QF32d5R1+VXdXveM0IBMJt8zfaxX1P3QhVwrYe+576+jkANtSS2mBbw==}

  std-env@3.10.0:
    resolution: {integrity: sha512-5GS12FdOZNliM5mAOxFRg7Ir0pWz8MdpYm6AY6VPkGpbA7ZzmbzNcBJQ0GPvvyWgcY7QAhCgf9Uy89I03faLkg==}

  string-argv@0.3.2:
    resolution: {integrity: sha512-aqD2Q0144Z+/RqG52NeHEkZauTAUWJO8c6yTftGJKO3Tja5tUgIfmIl6kExvhtxSDP7fXB6DvzkfMpCd/F3G+Q==}
    engines: {node: '>=0.6.19'}

  string-width@4.2.3:
    resolution: {integrity: sha512-wKyQRQpjJ0sIp62ErSZdGsjMJWsap5oRNihHhu6G7JVO/9jIB6UyevL+tXuOqrng8j/cxKTWyWUwvSTriiZz/g==}
    engines: {node: '>=8'}

  string-width@7.2.0:
    resolution: {integrity: sha512-tsaTIkKW9b4N+AEj+SVA+WhJzV7/zMhcSu78mLKWSk7cXMOSHsBKFWUs0fWwq8QyK3MgJBQRX6Gbi4kYbdvGkQ==}
    engines: {node: '>=18'}

  string-width@8.1.0:
    resolution: {integrity: sha512-Kxl3KJGb/gxkaUMOjRsQ8IrXiGW75O4E3RPjFIINOVH8AMl2SQ/yWdTzWwF3FevIX9LcMAjJW+GRwAlAbTSXdg==}
    engines: {node: '>=20'}

  stringify-entities@4.0.4:
    resolution: {integrity: sha512-IwfBptatlO+QCJUo19AqvrPNqlVMpW9YEL2LIVY+Rpv2qsjCGxaDLNRgeGsQWJhfItebuJhsGSLjaBbNSQ+ieg==}

  strip-ansi@6.0.1:
    resolution: {integrity: sha512-Y38VPSHcqkFrCpFnQ9vuSXmquuv5oXOKpGeT6aGrr3o3Gc9AlVa6JBfUSOCnbxGGZF+/0ooI7KrPuUSztUdU5A==}
    engines: {node: '>=8'}

  strip-ansi@7.1.2:
    resolution: {integrity: sha512-gmBGslpoQJtgnMAvOVqGZpEz9dyoKTCzy2nfz/n8aIFhN/jCE/rCmcxabB6jOOHV+0WNnylOxaxBQPSvcWklhA==}
    engines: {node: '>=12'}

  strip-bom-string@1.0.0:
    resolution: {integrity: sha512-uCC2VHvQRYu+lMh4My/sFNmF2klFymLX1wHJeXnbEJERpV/ZsVuonzerjfrGpIGF7LBVa1O7i9kjiWvJiFck8g==}
    engines: {node: '>=0.10.0'}

  strip-final-newline@3.0.0:
    resolution: {integrity: sha512-dOESqjYr96iWYylGObzd39EuNTa5VJxyvVAEm5Jnh7KGo75V43Hk1odPQkNDyXNmUR6k+gEiDVXnjB8HJ3crXw==}
    engines: {node: '>=12'}

  strip-json-comments@3.1.1:
    resolution: {integrity: sha512-6fPc+R4ihwqP6N/aIv2f1gMH8lOVtWQHoqC4yK6oSDVVocumAsfCqjkXnqiYMhmMwS/mEHLp7Vehlt3ql6lEig==}
    engines: {node: '>=8'}

  strnum@2.1.1:
    resolution: {integrity: sha512-7ZvoFTiCnGxBtDqJ//Cu6fWtZtc7Y3x+QOirG15wztbdngGSkht27o2pyGWrVy0b4WAy3jbKmnoK6g5VlVNUUw==}

  style-to-js@1.1.21:
    resolution: {integrity: sha512-RjQetxJrrUJLQPHbLku6U/ocGtzyjbJMP9lCNK7Ag0CNh690nSH8woqWH9u16nMjYBAok+i7JO1NP2pOy8IsPQ==}

  style-to-object@1.0.14:
    resolution: {integrity: sha512-LIN7rULI0jBscWQYaSswptyderlarFkjQ+t79nzty8tcIAceVomEVlLzH5VP4Cmsv6MtKhs7qaAiwlcp+Mgaxw==}

  styled-jsx@5.1.6:
    resolution: {integrity: sha512-qSVyDTeMotdvQYoHWLNGwRFJHC+i+ZvdBRYosOFgC+Wg1vx4frN2/RG/NA7SYqqvKNLf39P2LSRA2pu6n0XYZA==}
    engines: {node: '>= 12.0.0'}
    peerDependencies:
      '@babel/core': '*'
      babel-plugin-macros: '*'
      react: '>= 16.8.0 || 17.x.x || ^18.0.0-0 || ^19.0.0-0'
    peerDependenciesMeta:
      '@babel/core':
        optional: true
      babel-plugin-macros:
        optional: true

  stylis@4.3.6:
    resolution: {integrity: sha512-yQ3rwFWRfwNUY7H5vpU0wfdkNSnvnJinhF9830Swlaxl03zsOjCfmX0ugac+3LtK0lYSgwL/KXc8oYL3mG4YFQ==}

  supports-color@7.2.0:
    resolution: {integrity: sha512-qpCAvRl9stuOHveKsn7HncJRvv501qIacKzQlO/+Lwxc9+0q2wLyv4Dfvt80/DPn2pqOBsJdDiogXGR9+OvwRw==}
    engines: {node: '>=8'}

  symbol-tree@3.2.4:
    resolution: {integrity: sha512-9QNk5KwDF+Bvz+PyObkmSYjI5ksVUYtjW7AU22r2NKcfLJcXp96hkDWU3+XndOsUb+AQ9QhfzfCT2O+CNWT5Tw==}

  system-architecture@0.1.0:
    resolution: {integrity: sha512-ulAk51I9UVUyJgxlv9M6lFot2WP3e7t8Kz9+IS6D4rVba1tR9kON+Ey69f+1R4Q8cd45Lod6a4IcJIxnzGc/zA==}
    engines: {node: '>=18'}

  tabbable@6.3.0:
    resolution: {integrity: sha512-EIHvdY5bPLuWForiR/AN2Bxngzpuwn1is4asboytXtpTgsArc+WmSJKVLlhdh71u7jFcryDqB2A8lQvj78MkyQ==}

  tailwind-merge@3.4.0:
    resolution: {integrity: sha512-uSaO4gnW+b3Y2aWoWfFpX62vn2sR3skfhbjsEnaBI81WD1wBLlHZe5sWf0AqjksNdYTbGBEd0UasQMT3SNV15g==}

  tailwindcss-animate@1.0.7:
    resolution: {integrity: sha512-bl6mpH3T7I3UFxuvDEXLxy/VuFxBk5bbzplh7tXI68mwMokNYd1t9qPBHlnyTwfa4JGC4zP516I1hYYtQ/vspA==}
    peerDependencies:
      tailwindcss: '>=3.0.0 || insiders'

  tailwindcss@4.1.18:
    resolution: {integrity: sha512-4+Z+0yiYyEtUVCScyfHCxOYP06L5Ne+JiHhY2IjR2KWMIWhJOYZKLSGZaP5HkZ8+bY0cxfzwDE5uOmzFXyIwxw==}

  tapable@2.3.0:
    resolution: {integrity: sha512-g9ljZiwki/LfxmQADO3dEY1CbpmXT5Hm2fJ+QaGKwSXUylMybePR7/67YW7jOrrvjEgL1Fmz5kzyAjWVWLlucg==}
    engines: {node: '>=6'}

  tar@7.5.2:
    resolution: {integrity: sha512-7NyxrTE4Anh8km8iEy7o0QYPs+0JKBTj5ZaqHg6B39erLg0qYXN3BijtShwbsNSvQ+LN75+KV+C4QR/f6Gwnpg==}
    engines: {node: '>=18'}

  text-extensions@2.4.0:
    resolution: {integrity: sha512-te/NtwBwfiNRLf9Ijqx3T0nlqZiQ2XrrtBvu+cLL8ZRrGkO0NHTug8MYFKyoSrv/sHTaSKfilUkizV6XhxMJ3g==}
    engines: {node: '>=8'}

  throttleit@2.1.0:
    resolution: {integrity: sha512-nt6AMGKW1p/70DF/hGBdJB57B8Tspmbp5gfJ8ilhLnt7kkr2ye7hzD6NVG8GGErk2HWF34igrL2CXmNIkzKqKw==}
    engines: {node: '>=18'}

  through@2.3.8:
    resolution: {integrity: sha512-w89qg7PI8wAdvX60bMDP+bFoD5Dvhm9oLheFp5O4a2QF0cSBGsBX4qZmadPMvVqlLJBBci+WqGGOAPvcDeNSVg==}

  tinybench@2.9.0:
    resolution: {integrity: sha512-0+DUvqWMValLmha6lr4kD8iAMK1HzV0/aKnCtWb9v9641TnP/MFb7Pc2bxoxQjTXAErryXVgUOfv2YqNllqGeg==}

  tinyexec@1.0.2:
    resolution: {integrity: sha512-W/KYk+NFhkmsYpuHq5JykngiOCnxeVL8v8dFnqxSD8qEEdRfXk1SDM6JzNqcERbcGYj9tMrDQBYV9cjgnunFIg==}
    engines: {node: '>=18'}

  tinyglobby@0.2.15:
    resolution: {integrity: sha512-j2Zq4NyQYG5XMST4cbs02Ak8iJUdxRM0XI5QyxXuZOzKOINmWurp3smXu3y5wDcJrptwpSjgXHzIQxR0omXljQ==}
    engines: {node: '>=12.0.0'}

  tinyrainbow@3.0.3:
    resolution: {integrity: sha512-PSkbLUoxOFRzJYjjxHJt9xro7D+iilgMX/C9lawzVuYiIdcihh9DXmVibBe8lmcFrRi/VzlPjBxbN7rH24q8/Q==}
    engines: {node: '>=14.0.0'}

  title@4.0.1:
    resolution: {integrity: sha512-xRnPkJx9nvE5MF6LkB5e8QJjE2FW8269wTu/LQdf7zZqBgPly0QJPf/CWAo7srj5so4yXfoLEdCFgurlpi47zg==}
    hasBin: true

  tldts-core@7.0.19:
    resolution: {integrity: sha512-lJX2dEWx0SGH4O6p+7FPwYmJ/bu1JbcGJ8RLaG9b7liIgZ85itUVEPbMtWRVrde/0fnDPEPHW10ZsKW3kVsE9A==}

  tldts@7.0.19:
    resolution: {integrity: sha512-8PWx8tvC4jDB39BQw1m4x8y5MH1BcQ5xHeL2n7UVFulMPH/3Q0uiamahFJ3lXA0zO2SUyRXuVVbWSDmstlt9YA==}
    hasBin: true

  tmp@0.2.5:
    resolution: {integrity: sha512-voyz6MApa1rQGUxT3E+BK7/ROe8itEx7vD8/HEvt4xwXucvQ5G5oeEiHkmHZJuBO21RpOf+YYm9MOivj709jow==}
    engines: {node: '>=14.14'}

  to-regex-range@5.0.1:
    resolution: {integrity: sha512-65P7iz6X5yEr1cwcgvQxbbIw7Uk3gOy5dIdtZ4rDveLqhrdJP+Li/Hx6tyK0NEb+2GCyneCMJiGqrADCSNk8sQ==}
    engines: {node: '>=8.0'}

  tough-cookie@6.0.0:
    resolution: {integrity: sha512-kXuRi1mtaKMrsLUxz3sQYvVl37B0Ns6MzfrtV5DvJceE9bPyspOqk9xxv7XbZWcfLWbFmm997vl83qUWVJA64w==}
    engines: {node: '>=16'}

  tr46@6.0.0:
    resolution: {integrity: sha512-bLVMLPtstlZ4iMQHpFHTR7GAGj2jxi8Dg0s2h2MafAE4uSWF98FC/3MomU51iQAMf8/qDUbKWf5GxuvvVcXEhw==}
    engines: {node: '>=20'}

  trim-lines@3.0.1:
    resolution: {integrity: sha512-kRj8B+YHZCc9kQYdWfJB2/oUl9rA99qbowYYBtr4ui4mZyAQ2JpvVBd/6U2YloATfqBhBTSMhTpgBHtU0Mf3Rg==}

  trough@2.2.0:
    resolution: {integrity: sha512-tmMpK00BjZiUyVyvrBK7knerNgmgvcV/KLVyuma/SC+TQN167GrMRciANTz09+k3zW8L8t60jWO1GpfkZdjTaw==}

  ts-api-utils@2.3.0:
    resolution: {integrity: sha512-6eg3Y9SF7SsAvGzRHQvvc1skDAhwI4YQ32ui1scxD1Ccr0G5qIIbUBT3pFTKX8kmWIQClHobtUdNuaBgwdfdWg==}
    engines: {node: '>=18.12'}
    peerDependencies:
      typescript: '>=4.8.4'

  ts-dedent@2.2.0:
    resolution: {integrity: sha512-q5W7tVM71e2xjHZTlgfTDoPF/SmqKG5hddq9SzR49CH2hayqRKJtQ4mtRlSxKaJlR/+9rEM+mnBHf7I2/BQcpQ==}
    engines: {node: '>=6.10'}

  ts-morph@27.0.2:
    resolution: {integrity: sha512-fhUhgeljcrdZ+9DZND1De1029PrE+cMkIP7ooqkLRTrRLTqcki2AstsyJm0vRNbTbVCNJ0idGlbBrfqc7/nA8w==}

  tsconfck@3.1.6:
    resolution: {integrity: sha512-ks6Vjr/jEw0P1gmOVwutM3B7fWxoWBL2KRDb1JfqGVawBmO5UsvmWOQFGHBPl5yxYz4eERr19E6L7NMv+Fej4w==}
    engines: {node: ^18 || >=20}
    hasBin: true
    peerDependencies:
      typescript: ^5.0.0
    peerDependenciesMeta:
      typescript:
        optional: true

  tslib@2.8.1:
    resolution: {integrity: sha512-oJFu94HQb+KVduSUQL7wnpmqnfmLsOA/nAh6b6EH0wCEoK0/mPeXU6c3wKDV83MkOuHPRHtSXKKU99IBazS/2w==}

  tsx@4.21.0:
    resolution: {integrity: sha512-5C1sg4USs1lfG0GFb2RLXsdpXqBSEhAaA/0kPL01wxzpMqLILNxIxIOKiILz+cdg/pLnOUxFYOR5yhHU666wbw==}
    engines: {node: '>=18.0.0'}
    hasBin: true

  turbo-darwin-64@2.7.2:
    resolution: {integrity: sha512-dxY3X6ezcT5vm3coK6VGixbrhplbQMwgNsCsvZamS/+/6JiebqW9DKt4NwpgYXhDY2HdH00I7FWs3wkVuan4rA==}
    cpu: [x64]
    os: [darwin]

  turbo-darwin-arm64@2.7.2:
    resolution: {integrity: sha512-1bXmuwPLqNFt3mzrtYcVx1sdJ8UYb124Bf48nIgcpMCGZy3kDhgxNv1503kmuK/37OGOZbsWSQFU4I08feIuSg==}
    cpu: [arm64]
    os: [darwin]

  turbo-linux-64@2.7.2:
    resolution: {integrity: sha512-kP+TiiMaiPugbRlv57VGLfcjFNsFbo8H64wMBCPV2270Or2TpDCBULMzZrvEsvWFjT3pBFvToYbdp8/Kw0jAQg==}
    cpu: [x64]
    os: [linux]

  turbo-linux-arm64@2.7.2:
    resolution: {integrity: sha512-VDJwQ0+8zjAfbyY6boNaWfP6RIez4ypKHxwkuB6SrWbOSk+vxTyW5/hEjytTwK8w/TsbKVcMDyvpora8tEsRFw==}
    cpu: [arm64]
    os: [linux]

  turbo-windows-64@2.7.2:
    resolution: {integrity: sha512-rPjqQXVnI6A6oxgzNEE8DNb6Vdj2Wwyhfv3oDc+YM3U9P7CAcBIlKv/868mKl4vsBtz4ouWpTQNXG8vljgJO+w==}
    cpu: [x64]
    os: [win32]

  turbo-windows-arm64@2.7.2:
    resolution: {integrity: sha512-tcnHvBhO515OheIFWdxA+qUvZzNqqcHbLVFc1+n+TJ1rrp8prYicQtbtmsiKgMvr/54jb9jOabU62URAobnB7g==}
    cpu: [arm64]
    os: [win32]

  turbo@2.7.2:
    resolution: {integrity: sha512-5JIA5aYBAJSAhrhbyag1ZuMSgUZnHtI+Sq3H8D3an4fL8PeF+L1yYvbEJg47akP1PFfATMf5ehkqFnxfkmuwZQ==}
    hasBin: true

  twoslash-protocol@0.3.4:
    resolution: {integrity: sha512-HHd7lzZNLUvjPzG/IE6js502gEzLC1x7HaO1up/f72d8G8ScWAs9Yfa97igelQRDl5h9tGcdFsRp+lNVre1EeQ==}

  twoslash@0.3.4:
    resolution: {integrity: sha512-RtJURJlGRxrkJmTcZMjpr7jdYly1rfgpujJr1sBM9ch7SKVht/SjFk23IOAyvwT1NLCk+SJiMrvW4rIAUM2Wug==}
    peerDependencies:
      typescript: ^5.5.0

  type-check@0.4.0:
    resolution: {integrity: sha512-XleUoc9uwGXqjWwXaUTZAmzMcFZ5858QA2vvx1Ur5xIcixXIP+8LnFDgRplU30us6teqdlskFfu+ae4K79Ooew==}
    engines: {node: '>= 0.8.0'}

  type-fest@0.13.1:
    resolution: {integrity: sha512-34R7HTnG0XIJcBSn5XhDd7nNFPRcXYRZrBB2O2jdKqYODldSzBAqzsWoZYYvduky73toYS/ESqxPvkDf/F0XMg==}
    engines: {node: '>=10'}

  typescript@5.9.3:
    resolution: {integrity: sha512-jl1vZzPDinLr9eUt3J/t7V6FgNEw9QjvBPdysz9KfQDD41fQrC2Y4vKQdiaUpFT4bXlb1RHhLpp8wtm6M5TgSw==}
    engines: {node: '>=14.17'}
    hasBin: true

  ufo@1.6.1:
    resolution: {integrity: sha512-9a4/uxlTWJ4+a5i0ooc1rU7C7YOw3wT+UGqdeNNHWnOF9qcMBgLRS+4IYUqbczewFx4mLEig6gawh7X6mFlEkA==}

  uncrypto@0.1.3:
    resolution: {integrity: sha512-Ql87qFHB3s/De2ClA9e0gsnS6zXG27SkTiSJwjCc9MebbfapQfuPzumMIUMi38ezPZVNFcHI9sUIepeQfw8J8Q==}

  undici-types@7.16.0:
    resolution: {integrity: sha512-Zz+aZWSj8LE6zoxD+xrjh4VfkIG8Ya6LvYkZqtUQGJPZjYl53ypCaUwWqo7eI0x66KBGeRo+mlBEkMSeSZ38Nw==}

  undici@5.29.0:
    resolution: {integrity: sha512-raqeBD6NQK4SkWhQzeYKd1KmIG6dllBOTt55Rmkt4HtI9mwdWtJljnrXjAFUBLTSN67HWrOIZ3EPF4kjUw80Bg==}
    engines: {node: '>=14.0'}

  unicorn-magic@0.1.0:
    resolution: {integrity: sha512-lRfVq8fE8gz6QMBuDM6a+LO3IAzTi05H6gCVaUpir2E1Rwpo4ZUog45KpNXKC/Mn3Yb9UDuHumeFTo9iV/D9FQ==}
    engines: {node: '>=18'}

  unified@11.0.5:
    resolution: {integrity: sha512-xKvGhPWw3k84Qjh8bI3ZeJjqnyadK+GEFtazSfZv/rKeTkTjOJho6mFqh2SM96iIcZokxiOpg78GazTSg8+KHA==}

  unist-util-find-after@5.0.0:
    resolution: {integrity: sha512-amQa0Ep2m6hE2g72AugUItjbuM8X8cGQnFoHk0pGfrFeT9GZhzN5SW8nRsiGKK7Aif4CrACPENkA6P/Lw6fHGQ==}

  unist-util-is@5.2.1:
    resolution: {integrity: sha512-u9njyyfEh43npf1M+yGKDGVPbY/JWEemg5nH05ncKPfi+kBbKBJoTdsogMu33uhytuLlv9y0O7GH7fEdwLdLQw==}

  unist-util-is@6.0.1:
    resolution: {integrity: sha512-LsiILbtBETkDz8I9p1dQ0uyRUWuaQzd/cuEeS1hoRSyW5E5XGmTzlwY1OrNzzakGowI9Dr/I8HVaw4hTtnxy8g==}

  unist-util-modify-children@4.0.0:
    resolution: {integrity: sha512-+tdN5fGNddvsQdIzUF3Xx82CU9sMM+fA0dLgR9vOmT0oPT2jH+P1nd5lSqfCfXAw+93NhcXNY2qqvTUtE4cQkw==}

  unist-util-position-from-estree@2.0.0:
    resolution: {integrity: sha512-KaFVRjoqLyF6YXCbVLNad/eS4+OfPQQn2yOd7zF/h5T/CSL2v8NpN6a5TPvtbXthAGw5nG+PuTtq+DdIZr+cRQ==}

  unist-util-position@5.0.0:
    resolution: {integrity: sha512-fucsC7HjXvkB5R3kTCO7kUjRdrS0BJt3M/FPxmHMBOm8JQi2BsHAHFsy27E0EolP8rp0NzXsJ+jNPyDWvOJZPA==}

  unist-util-remove-position@5.0.0:
    resolution: {integrity: sha512-Hp5Kh3wLxv0PHj9m2yZhhLt58KzPtEYKQQ4yxfYFEO7EvHwzyDYnduhHnY1mDxoqr7VUwVuHXk9RXKIiYS1N8Q==}

  unist-util-remove@4.0.0:
    resolution: {integrity: sha512-b4gokeGId57UVRX/eVKej5gXqGlc9+trkORhFJpu9raqZkZhU0zm8Doi05+HaiBsMEIJowL+2WtQ5ItjsngPXg==}

  unist-util-stringify-position@4.0.0:
    resolution: {integrity: sha512-0ASV06AAoKCDkS2+xw5RXJywruurpbC4JZSm7nr7MOt1ojAzvyyaO+UxZf18j8FCF6kmzCZKcAgN/yu2gm2XgQ==}

  unist-util-visit-children@3.0.0:
    resolution: {integrity: sha512-RgmdTfSBOg04sdPcpTSD1jzoNBjt9a80/ZCzp5cI9n1qPzLZWF9YdvWGN2zmTumP1HWhXKdUWexjy/Wy/lJ7tA==}

  unist-util-visit-parents@4.1.1:
    resolution: {integrity: sha512-1xAFJXAKpnnJl8G7K5KgU7FY55y3GcLIXqkzUj5QF/QVP7biUm0K0O2oqVkYsdjzJKifYeWn9+o6piAK2hGSHw==}

  unist-util-visit-parents@6.0.2:
    resolution: {integrity: sha512-goh1s1TBrqSqukSc8wrjwWhL0hiJxgA8m4kFxGlQ+8FYQ3C/m11FcTs4YYem7V664AhHVvgoQLk890Ssdsr2IQ==}

  unist-util-visit@3.1.0:
    resolution: {integrity: sha512-Szoh+R/Ll68QWAyQyZZpQzZQm2UPbxibDvaY8Xc9SUtYgPsDzx5AWSk++UUt2hJuow8mvwR+rG+LQLw+KsuAKA==}

  unist-util-visit@5.0.0:
    resolution: {integrity: sha512-MR04uvD+07cwl/yhVuVWAtw+3GOR/knlL55Nd/wAdblk27GCVt3lqpTivy/tkJcZoNPzTwS1Y+KMojlLDhoTzg==}

  update-browserslist-db@1.2.2:
    resolution: {integrity: sha512-E85pfNzMQ9jpKkA7+TJAi4TJN+tBCuWh5rUcS/sv6cFi+1q9LYDwDI5dpUL0u/73EElyQ8d3TEaeW4sPedBqYA==}
    hasBin: true
    peerDependencies:
      browserslist: '>= 4.21.0'

  uri-js@4.4.1:
    resolution: {integrity: sha512-7rKUyy33Q1yc98pQ1DAmLtwX109F7TIfWlW1Ydo8Wl1ii1SeHieeh0HHfPeL2fMXK6z0s8ecKs9frCuLJvndBg==}

  use-callback-ref@1.3.3:
    resolution: {integrity: sha512-jQL3lRnocaFtu3V00JToYz/4QkNWswxijDaCVNZRiRTO3HQDLsdu1ZtmIUvV4yPp+rvWm5j0y0TG/S61cuijTg==}
    engines: {node: '>=10'}
    peerDependencies:
      '@types/react': '*'
      react: ^16.8.0 || ^17.0.0 || ^18.0.0 || ^19.0.0 || ^19.0.0-rc
    peerDependenciesMeta:
      '@types/react':
        optional: true

  use-sidecar@1.1.3:
    resolution: {integrity: sha512-Fedw0aZvkhynoPYlA5WXrMCAMm+nSWdZt6lzJQ7Ok8S6Q+VsHmHpRWndVRJ8Be0ZbkfPc5LRYH+5XrzXcEeLRQ==}
    engines: {node: '>=10'}
    peerDependencies:
      '@types/react': '*'
      react: ^16.8.0 || ^17.0.0 || ^18.0.0 || ^19.0.0 || ^19.0.0-rc
    peerDependenciesMeta:
      '@types/react':
        optional: true

  use-sync-external-store@1.6.0:
    resolution: {integrity: sha512-Pp6GSwGP/NrPIrxVFAIkOQeyw8lFenOHijQWkUTrDvrF4ALqylP2C/KCkeS9dpUM3KvYRQhna5vt7IL95+ZQ9w==}
    peerDependencies:
      react: ^16.8.0 || ^17.0.0 || ^18.0.0 || ^19.0.0

  uuid@11.1.0:
    resolution: {integrity: sha512-0/A9rDy9P7cJ+8w1c9WD9V//9Wj15Ce2MPz8Ri6032usz+NfePxx5AcN3bN+r6ZL6jEo066/yNYB3tn4pQEx+A==}
    hasBin: true

  vfile-location@5.0.3:
    resolution: {integrity: sha512-5yXvWDEgqeiYiBe1lbxYF7UMAIm/IcopxMHrMQDq3nvKcjPKIhZklUKL+AE7J7uApI4kwe2snsK+eI6UTj9EHg==}

  vfile-message@4.0.3:
    resolution: {integrity: sha512-QTHzsGd1EhbZs4AsQ20JX1rC3cOlt/IWJruk893DfLRr57lcnOeMaWG4K0JrRta4mIJZKth2Au3mM3u03/JWKw==}

  vfile@6.0.3:
    resolution: {integrity: sha512-KzIbH/9tXat2u30jf+smMwFCsno4wHVdNmzFyL+T/L3UGqqk6JKfVqOFOZEpZSHADH1k40ab6NUIXZq422ov3Q==}

  vite-tsconfig-paths@6.0.3:
    resolution: {integrity: sha512-7bL7FPX/DSviaZGYUKowWF1AiDVWjMjxNbE8lyaVGDezkedWqfGhlnQ4BZXre0ZN5P4kAgIJfAlgFDVyjrCIyg==}
    peerDependencies:
      vite: '*'
    peerDependenciesMeta:
      vite:
        optional: true

  vite@7.3.0:
    resolution: {integrity: sha512-dZwN5L1VlUBewiP6H9s2+B3e3Jg96D0vzN+Ry73sOefebhYr9f94wwkMNN/9ouoU8pV1BqA1d1zGk8928cx0rg==}
    engines: {node: ^20.19.0 || >=22.12.0}
    hasBin: true
    peerDependencies:
      '@types/node': ^20.19.0 || >=22.12.0
      jiti: '>=1.21.0'
      less: ^4.0.0
      lightningcss: ^1.21.0
      sass: ^1.70.0
      sass-embedded: ^1.70.0
      stylus: '>=0.54.8'
      sugarss: ^5.0.0
      terser: ^5.16.0
      tsx: ^4.8.1
      yaml: ^2.4.2
    peerDependenciesMeta:
      '@types/node':
        optional: true
      jiti:
        optional: true
      less:
        optional: true
      lightningcss:
        optional: true
      sass:
        optional: true
      sass-embedded:
        optional: true
      stylus:
        optional: true
      sugarss:
        optional: true
      terser:
        optional: true
      tsx:
        optional: true
      yaml:
        optional: true

  vitest@4.0.16:
    resolution: {integrity: sha512-E4t7DJ9pESL6E3I8nFjPa4xGUd3PmiWDLsDztS2qXSJWfHtbQnwAWylaBvSNY48I3vr8PTqIZlyK8TE3V3CA4Q==}
    engines: {node: ^20.0.0 || ^22.0.0 || >=24.0.0}
    hasBin: true
    peerDependencies:
      '@edge-runtime/vm': '*'
      '@opentelemetry/api': ^1.9.0
      '@types/node': ^20.0.0 || ^22.0.0 || >=24.0.0
      '@vitest/browser-playwright': 4.0.16
      '@vitest/browser-preview': 4.0.16
      '@vitest/browser-webdriverio': 4.0.16
      '@vitest/ui': 4.0.16
      happy-dom: '*'
      jsdom: '*'
    peerDependenciesMeta:
      '@edge-runtime/vm':
        optional: true
      '@opentelemetry/api':
        optional: true
      '@types/node':
        optional: true
      '@vitest/browser-playwright':
        optional: true
      '@vitest/browser-preview':
        optional: true
      '@vitest/browser-webdriverio':
        optional: true
      '@vitest/ui':
        optional: true
      happy-dom:
        optional: true
      jsdom:
        optional: true

  vscode-jsonrpc@8.2.0:
    resolution: {integrity: sha512-C+r0eKJUIfiDIfwJhria30+TYWPtuHJXHtI7J0YlOmKAo7ogxP20T0zxB7HZQIFhIyvoBPwWskjxrvAtfjyZfA==}
    engines: {node: '>=14.0.0'}

  vscode-languageserver-protocol@3.17.5:
    resolution: {integrity: sha512-mb1bvRJN8SVznADSGWM9u/b07H7Ecg0I3OgXDuLdn307rl/J3A9YD6/eYOssqhecL27hK1IPZAsaqh00i/Jljg==}

  vscode-languageserver-textdocument@1.0.12:
    resolution: {integrity: sha512-cxWNPesCnQCcMPeenjKKsOCKQZ/L6Tv19DTRIGuLWe32lyzWhihGVJ/rcckZXJxfdKCFvRLS3fpBIsV/ZGX4zA==}

  vscode-languageserver-types@3.17.5:
    resolution: {integrity: sha512-Ld1VelNuX9pdF39h2Hgaeb5hEZM2Z3jUrrMgWQAu82jMtZp7p3vJT3BzToKtZI7NgQssZje5o0zryOrhQvzQAg==}

  vscode-languageserver@9.0.1:
    resolution: {integrity: sha512-woByF3PDpkHFUreUa7Hos7+pUWdeWMXRd26+ZX2A8cFx6v/JPTtd4/uN0/jB6XQHYaOlHbio03NTHCqrgG5n7g==}
    hasBin: true

  vscode-uri@3.0.8:
    resolution: {integrity: sha512-AyFQ0EVmsOZOlAnxoFOGOq1SQDWAB7C6aqMGS23svWAllfOaxbuFvcT8D1i8z3Gyn8fraVeZNNmN6e9bxxXkKw==}

  w3c-xmlserializer@5.0.0:
    resolution: {integrity: sha512-o8qghlI8NZHU1lLPrpi2+Uq7abh4GGPpYANlalzWxyWteJOCsr/P+oPBA49TOLu5FTZO4d3F9MnWJfiMo4BkmA==}
    engines: {node: '>=18'}

  web-namespaces@2.0.1:
    resolution: {integrity: sha512-bKr1DkiNa2krS7qxNtdrtHAmzuYGFQLiQ13TsorsdT6ULTkPLKuu5+GsFpDlg6JFjUTwX2DyhMPG2be8uPrqsQ==}

  webidl-conversions@8.0.0:
    resolution: {integrity: sha512-n4W4YFyz5JzOfQeA8oN7dUYpR+MBP3PIUsn2jLjWXwK5ASUzt0Jc/A5sAUZoCYFJRGF0FBKJ+1JjN43rNdsQzA==}
    engines: {node: '>=20'}

<<<<<<< HEAD
  whatwg-encoding@3.1.1:
    resolution: {integrity: sha512-6qN4hJdMwfYBtE3YBTTHhoeuUrDBPZmbQaxWAqSALV/MeEnR5z1xd8UKud2RAkFoPkmB+hli1TZSnyi84xz1vQ==}
    engines: {node: '>=18'}
    deprecated: Use @exodus/bytes instead for a more spec-conformant and faster implementation

=======
>>>>>>> 7f5b9b6c
  whatwg-mimetype@4.0.0:
    resolution: {integrity: sha512-QaKxh0eNIi2mE9p2vEdzfagOKHCcj1pJ56EEHGQOVxp8r9/iszLUUV7v89x9O1p/T+NlTM5W7jW6+cz4Fq1YVg==}
    engines: {node: '>=18'}

  whatwg-url@15.1.0:
    resolution: {integrity: sha512-2ytDk0kiEj/yu90JOAp44PVPUkO9+jVhyf+SybKlRHSDlvOOZhdPIrr7xTH64l4WixO2cP+wQIcgujkGBPPz6g==}
    engines: {node: '>=20'}

  which@2.0.2:
    resolution: {integrity: sha512-BLI3Tl1TW3Pvl70l3yq3Y64i+awpwXqsGBYWkkqMtnbXgrMD+yj7rhW0kuEDxzJaYXGjEW5ogapKNMEKNMjibA==}
    engines: {node: '>= 8'}
    hasBin: true

  why-is-node-running@2.3.0:
    resolution: {integrity: sha512-hUrmaWBdVDcxvYqnyh09zunKzROWjbZTiNy8dBEjkS7ehEDQibXJ7XvlmtbwuTclUiIyN+CyXQD4Vmko8fNm8w==}
    engines: {node: '>=8'}
    hasBin: true

  wicked-good-xpath@1.3.0:
    resolution: {integrity: sha512-Gd9+TUn5nXdwj/hFsPVx5cuHHiF5Bwuc30jZ4+ronF1qHK5O7HD0sgmXWSEgwKquT3ClLoKPVbO6qGwVwLzvAw==}

  word-wrap@1.2.5:
    resolution: {integrity: sha512-BN22B5eaMMI9UMtjrGd5g5eCYPpCPDUy0FJXbYsaT5zYxjFOckS53SQDE3pWkVoWpHXVb3BrYcEN4Twa55B5cA==}
    engines: {node: '>=0.10.0'}

  wrap-ansi@7.0.0:
    resolution: {integrity: sha512-YVGIj2kamLSTxw6NsZjoBxfSwsn0ycdesmc4p+Q21c5zPuZ1pl+NfxVdxPtdHvmNVOQ6XSYG4AUtyt/Fi7D16Q==}
    engines: {node: '>=10'}

  wrap-ansi@9.0.2:
    resolution: {integrity: sha512-42AtmgqjV+X1VpdOfyTGOYRi0/zsoLqtXQckTmqTeybT+BDIbM/Guxo7x3pE2vtpr1ok6xRqM9OpBe+Jyoqyww==}
    engines: {node: '>=18'}

  ws@8.18.3:
    resolution: {integrity: sha512-PEIGCY5tSlUt50cqyMXfCzX+oOPqN0vuGqWzbcJ2xvnkzkq46oOpz7dQaTDBdfICb4N14+GARUDw2XV2N4tvzg==}
    engines: {node: '>=10.0.0'}
    peerDependencies:
      bufferutil: ^4.0.1
      utf-8-validate: '>=5.0.2'
    peerDependenciesMeta:
      bufferutil:
        optional: true
      utf-8-validate:
        optional: true

  xml-name-validator@5.0.0:
    resolution: {integrity: sha512-EvGK8EJ3DhaHfbRlETOWAS5pO9MZITeauHKJyb8wyajUfQUenkIg2MvLDTZ4T/TgIcm3HU0TFBgWWboAZ30UHg==}
    engines: {node: '>=18'}

  xmlchars@2.2.0:
    resolution: {integrity: sha512-JZnDKK8B0RCDw84FNdDAIpZK+JuJw+s7Lz8nksI7SIuU3UXJJslUthsi+uWBUYOwPFwW7W7PRLRfUKpxjtjFCw==}

  y18n@5.0.8:
    resolution: {integrity: sha512-0pfFzegeDWJHJIAmTLRP2DwHjdF5s7jo9tuztdQxAhINCdvS+3nGINqPd00AphqJR/0LhANUS6/+7SCb98YOfA==}
    engines: {node: '>=10'}

  yallist@5.0.0:
    resolution: {integrity: sha512-YgvUTfwqyc7UXVMrB+SImsVYSmTS8X/tSrtdNZMImM+n7+QTriRXyXim0mBrTXNeqzVF0KWGgHPeiyViFFrNDw==}
    engines: {node: '>=18'}

  yaml@2.8.2:
    resolution: {integrity: sha512-mplynKqc1C2hTVYxd0PU2xQAc22TI1vShAYGksCCfxbn/dFwnHTNi1bvYsBTkhdUNtGIf5xNOg938rrSSYvS9A==}
    engines: {node: '>= 14.6'}
    hasBin: true

  yargs-parser@21.1.1:
    resolution: {integrity: sha512-tVpsJW7DdjecAiFpbIB1e3qxIQsE6NoPc5/eTdrbbIC4h0LVsWhnoa3g+m2HclBIujHzsxZ4VJVA+GUuc2/LBw==}
    engines: {node: '>=12'}

  yargs@17.7.2:
    resolution: {integrity: sha512-7dSzzRQ++CKnNI/krKnYRV7JKKPUXMEh61soaHKg9mrWEhzFWhFnxPxGl+69cD1Ou63C13NUPCnmIcrvqCuM6w==}
    engines: {node: '>=12'}

  yocto-queue@0.1.0:
    resolution: {integrity: sha512-rVksvsnNCdJ/ohGc6xgPwyN8eheCxsiLM8mxuE/t/mOVqJewPuO1miLpTHQiRgTKCLexL4MeAFVagts7HmNZ2Q==}
    engines: {node: '>=10'}

  yocto-queue@1.2.2:
    resolution: {integrity: sha512-4LCcse/U2MHZ63HAJVE+v71o7yOdIe4cZ70Wpf8D/IyjDKYQLV5GD46B+hSTjJsvV5PztjvHoU580EftxjDZFQ==}
    engines: {node: '>=12.20'}

  zod@4.1.13:
    resolution: {integrity: sha512-AvvthqfqrAhNH9dnfmrfKzX5upOdjUVJYFqNSlkmGf64gRaTzlPwz99IHYnVs28qYAybvAlBV+H7pn0saFY4Ig==}

  zod@4.2.1:
    resolution: {integrity: sha512-0wZ1IRqGGhMP76gLqz8EyfBXKk0J2qo2+H3fi4mcUP/KtTocoX08nmIAHl1Z2kJIZbZee8KOpBCSNPRgauucjw==}

  zustand@5.0.8:
    resolution: {integrity: sha512-gyPKpIaxY9XcO2vSMrLbiER7QMAMGOQZVRdJ6Zi782jkbzZygq5GI9nG8g+sMgitRtndwaBSl7uiqC49o1SSiw==}
    engines: {node: '>=12.20.0'}
    peerDependencies:
      '@types/react': '>=18.0.0'
      immer: '>=9.0.6'
      react: '>=18.0.0'
      use-sync-external-store: '>=1.2.0'
    peerDependenciesMeta:
      '@types/react':
        optional: true
      immer:
        optional: true
      react:
        optional: true
      use-sync-external-store:
        optional: true

  zwitch@2.0.4:
    resolution: {integrity: sha512-bXE4cR/kVZhKZX/RjPEflHaKVhUVl85noU3v6b8apfQEc1x4A+zBxjZ4lN8LqGd6WZ3dl98pY4o717VFmoPp+A==}

snapshots:

  '@acemir/cssom@0.9.30': {}

  '@ai-sdk/anthropic@3.0.1(zod@4.2.1)':
    dependencies:
      '@ai-sdk/provider': 3.0.0
      '@ai-sdk/provider-utils': 4.0.1(zod@4.2.1)
      zod: 4.2.1

<<<<<<< HEAD
  '@ai-sdk/gateway@2.0.23(zod@4.2.1)':
    dependencies:
      '@ai-sdk/provider': 2.0.0
      '@ai-sdk/provider-utils': 3.0.19(zod@4.2.1)
=======
  '@ai-sdk/gateway@3.0.2(zod@3.25.76)':
    dependencies:
      '@ai-sdk/provider': 3.0.0
      '@ai-sdk/provider-utils': 4.0.1(zod@3.25.76)
>>>>>>> 7f5b9b6c
      '@vercel/oidc': 3.0.5
      zod: 4.2.1

  '@ai-sdk/google@3.0.1(zod@4.2.1)':
    dependencies:
      '@ai-sdk/provider': 3.0.0
      '@ai-sdk/provider-utils': 4.0.1(zod@4.2.1)
      zod: 4.2.1

  '@ai-sdk/openai@3.0.1(zod@4.2.1)':
    dependencies:
      '@ai-sdk/provider': 3.0.0
      '@ai-sdk/provider-utils': 4.0.1(zod@4.2.1)
      zod: 4.2.1

<<<<<<< HEAD
  '@ai-sdk/provider-utils@3.0.19(zod@4.2.1)':
    dependencies:
      '@ai-sdk/provider': 2.0.0
      '@standard-schema/spec': 1.1.0
      eventsource-parser: 3.0.6
      zod: 4.2.1

  '@ai-sdk/provider-utils@4.0.1(zod@4.2.1)':
=======
  '@ai-sdk/provider-utils@4.0.1(zod@3.25.76)':
>>>>>>> 7f5b9b6c
    dependencies:
      '@ai-sdk/provider': 3.0.0
      '@standard-schema/spec': 1.1.0
      eventsource-parser: 3.0.6
      zod: 4.2.1

  '@ai-sdk/provider@3.0.0':
    dependencies:
      json-schema: 0.4.0

  '@alloc/quick-lru@5.2.0': {}

  '@antfu/install-pkg@1.1.0':
    dependencies:
      package-manager-detector: 1.5.0
      tinyexec: 1.0.2

  '@antfu/utils@9.3.0': {}

  '@asamuzakjp/css-color@4.1.1':
    dependencies:
      '@csstools/css-calc': 2.1.4(@csstools/css-parser-algorithms@3.0.5(@csstools/css-tokenizer@3.0.4))(@csstools/css-tokenizer@3.0.4)
      '@csstools/css-color-parser': 3.1.0(@csstools/css-parser-algorithms@3.0.5(@csstools/css-tokenizer@3.0.4))(@csstools/css-tokenizer@3.0.4)
      '@csstools/css-parser-algorithms': 3.0.5(@csstools/css-tokenizer@3.0.4)
      '@csstools/css-tokenizer': 3.0.4
      lru-cache: 11.2.4

  '@asamuzakjp/dom-selector@6.7.6':
    dependencies:
      '@asamuzakjp/nwsapi': 2.3.9
      bidi-js: 1.0.3
      css-tree: 3.1.0
      is-potential-custom-element-name: 1.0.1
      lru-cache: 11.2.4

  '@asamuzakjp/nwsapi@2.3.9': {}

  '@babel/code-frame@7.27.1':
    dependencies:
      '@babel/helper-validator-identifier': 7.28.5
      js-tokens: 4.0.0
      picocolors: 1.1.1

  '@babel/helper-string-parser@7.27.1': {}

  '@babel/helper-validator-identifier@7.28.5': {}

  '@babel/parser@7.28.5':
    dependencies:
      '@babel/types': 7.28.5

  '@babel/runtime@7.28.4': {}

  '@babel/types@7.28.5':
    dependencies:
      '@babel/helper-string-parser': 7.27.1
      '@babel/helper-validator-identifier': 7.28.5

  '@bcoe/v8-coverage@1.0.2': {}

  '@braintree/sanitize-url@7.1.1': {}

  '@chevrotain/cst-dts-gen@11.0.3':
    dependencies:
      '@chevrotain/gast': 11.0.3
      '@chevrotain/types': 11.0.3
      lodash-es: 4.17.21

  '@chevrotain/gast@11.0.3':
    dependencies:
      '@chevrotain/types': 11.0.3
      lodash-es: 4.17.21

  '@chevrotain/regexp-to-ast@11.0.3': {}

  '@chevrotain/types@11.0.3': {}

  '@chevrotain/utils@11.0.3': {}

  '@clack/core@0.5.0':
    dependencies:
      picocolors: 1.1.1
      sisteransi: 1.0.5

  '@clack/prompts@0.11.0':
    dependencies:
      '@clack/core': 0.5.0
      picocolors: 1.1.1
      sisteransi: 1.0.5

  '@commitlint/cli@20.2.0(@types/node@25.0.3)(typescript@5.9.3)':
    dependencies:
      '@commitlint/format': 20.2.0
      '@commitlint/lint': 20.2.0
      '@commitlint/load': 20.2.0(@types/node@25.0.3)(typescript@5.9.3)
      '@commitlint/read': 20.2.0
      '@commitlint/types': 20.2.0
      tinyexec: 1.0.2
      yargs: 17.7.2
    transitivePeerDependencies:
      - '@types/node'
      - typescript

  '@commitlint/config-conventional@20.2.0':
    dependencies:
      '@commitlint/types': 20.2.0
      conventional-changelog-conventionalcommits: 7.0.2

  '@commitlint/config-validator@20.2.0':
    dependencies:
      '@commitlint/types': 20.2.0
      ajv: 8.17.1

  '@commitlint/ensure@20.2.0':
    dependencies:
      '@commitlint/types': 20.2.0
      lodash.camelcase: 4.3.0
      lodash.kebabcase: 4.1.1
      lodash.snakecase: 4.1.1
      lodash.startcase: 4.4.0
      lodash.upperfirst: 4.3.1

  '@commitlint/execute-rule@20.0.0': {}

  '@commitlint/format@20.2.0':
    dependencies:
      '@commitlint/types': 20.2.0
      chalk: 5.6.2

  '@commitlint/is-ignored@20.2.0':
    dependencies:
      '@commitlint/types': 20.2.0
      semver: 7.7.3

  '@commitlint/lint@20.2.0':
    dependencies:
      '@commitlint/is-ignored': 20.2.0
      '@commitlint/parse': 20.2.0
      '@commitlint/rules': 20.2.0
      '@commitlint/types': 20.2.0

  '@commitlint/load@20.2.0(@types/node@25.0.3)(typescript@5.9.3)':
    dependencies:
      '@commitlint/config-validator': 20.2.0
      '@commitlint/execute-rule': 20.0.0
      '@commitlint/resolve-extends': 20.2.0
      '@commitlint/types': 20.2.0
      chalk: 5.6.2
      cosmiconfig: 9.0.0(typescript@5.9.3)
      cosmiconfig-typescript-loader: 6.2.0(@types/node@25.0.3)(cosmiconfig@9.0.0(typescript@5.9.3))(typescript@5.9.3)
      lodash.isplainobject: 4.0.6
      lodash.merge: 4.6.2
      lodash.uniq: 4.5.0
    transitivePeerDependencies:
      - '@types/node'
      - typescript

  '@commitlint/message@20.0.0': {}

  '@commitlint/parse@20.2.0':
    dependencies:
      '@commitlint/types': 20.2.0
      conventional-changelog-angular: 7.0.0
      conventional-commits-parser: 5.0.0

  '@commitlint/read@20.2.0':
    dependencies:
      '@commitlint/top-level': 20.0.0
      '@commitlint/types': 20.2.0
      git-raw-commits: 4.0.0
      minimist: 1.2.8
      tinyexec: 1.0.2

  '@commitlint/resolve-extends@20.2.0':
    dependencies:
      '@commitlint/config-validator': 20.2.0
      '@commitlint/types': 20.2.0
      global-directory: 4.0.1
      import-meta-resolve: 4.2.0
      lodash.mergewith: 4.6.2
      resolve-from: 5.0.0

  '@commitlint/rules@20.2.0':
    dependencies:
      '@commitlint/ensure': 20.2.0
      '@commitlint/message': 20.0.0
      '@commitlint/to-lines': 20.0.0
      '@commitlint/types': 20.2.0

  '@commitlint/to-lines@20.0.0': {}

  '@commitlint/top-level@20.0.0':
    dependencies:
      find-up: 7.0.0

  '@commitlint/types@20.2.0':
    dependencies:
      '@types/conventional-commits-parser': 5.0.2
      chalk: 5.6.2

  '@csstools/color-helpers@5.1.0': {}

  '@csstools/css-calc@2.1.4(@csstools/css-parser-algorithms@3.0.5(@csstools/css-tokenizer@3.0.4))(@csstools/css-tokenizer@3.0.4)':
    dependencies:
      '@csstools/css-parser-algorithms': 3.0.5(@csstools/css-tokenizer@3.0.4)
      '@csstools/css-tokenizer': 3.0.4

  '@csstools/css-color-parser@3.1.0(@csstools/css-parser-algorithms@3.0.5(@csstools/css-tokenizer@3.0.4))(@csstools/css-tokenizer@3.0.4)':
    dependencies:
      '@csstools/color-helpers': 5.1.0
      '@csstools/css-calc': 2.1.4(@csstools/css-parser-algorithms@3.0.5(@csstools/css-tokenizer@3.0.4))(@csstools/css-tokenizer@3.0.4)
      '@csstools/css-parser-algorithms': 3.0.5(@csstools/css-tokenizer@3.0.4)
      '@csstools/css-tokenizer': 3.0.4

  '@csstools/css-parser-algorithms@3.0.5(@csstools/css-tokenizer@3.0.4)':
    dependencies:
      '@csstools/css-tokenizer': 3.0.4

  '@csstools/css-syntax-patches-for-csstree@1.0.22': {}

  '@csstools/css-tokenizer@3.0.4': {}

  '@emnapi/runtime@1.7.1':
    dependencies:
      tslib: 2.8.1
    optional: true

  '@esbuild/aix-ppc64@0.27.0':
    optional: true

  '@esbuild/aix-ppc64@0.27.2':
    optional: true

  '@esbuild/android-arm64@0.27.0':
    optional: true

  '@esbuild/android-arm64@0.27.2':
    optional: true

  '@esbuild/android-arm@0.27.0':
    optional: true

  '@esbuild/android-arm@0.27.2':
    optional: true

  '@esbuild/android-x64@0.27.0':
    optional: true

  '@esbuild/android-x64@0.27.2':
    optional: true

  '@esbuild/darwin-arm64@0.27.0':
    optional: true

  '@esbuild/darwin-arm64@0.27.2':
    optional: true

  '@esbuild/darwin-x64@0.27.0':
    optional: true

  '@esbuild/darwin-x64@0.27.2':
    optional: true

  '@esbuild/freebsd-arm64@0.27.0':
    optional: true

  '@esbuild/freebsd-arm64@0.27.2':
    optional: true

  '@esbuild/freebsd-x64@0.27.0':
    optional: true

  '@esbuild/freebsd-x64@0.27.2':
    optional: true

  '@esbuild/linux-arm64@0.27.0':
    optional: true

  '@esbuild/linux-arm64@0.27.2':
    optional: true

  '@esbuild/linux-arm@0.27.0':
    optional: true

  '@esbuild/linux-arm@0.27.2':
    optional: true

  '@esbuild/linux-ia32@0.27.0':
    optional: true

  '@esbuild/linux-ia32@0.27.2':
    optional: true

  '@esbuild/linux-loong64@0.27.0':
    optional: true

  '@esbuild/linux-loong64@0.27.2':
    optional: true

  '@esbuild/linux-mips64el@0.27.0':
    optional: true

  '@esbuild/linux-mips64el@0.27.2':
    optional: true

  '@esbuild/linux-ppc64@0.27.0':
    optional: true

  '@esbuild/linux-ppc64@0.27.2':
    optional: true

  '@esbuild/linux-riscv64@0.27.0':
    optional: true

  '@esbuild/linux-riscv64@0.27.2':
    optional: true

  '@esbuild/linux-s390x@0.27.0':
    optional: true

  '@esbuild/linux-s390x@0.27.2':
    optional: true

  '@esbuild/linux-x64@0.27.0':
    optional: true

  '@esbuild/linux-x64@0.27.2':
    optional: true

  '@esbuild/netbsd-arm64@0.27.0':
    optional: true

  '@esbuild/netbsd-arm64@0.27.2':
    optional: true

  '@esbuild/netbsd-x64@0.27.0':
    optional: true

  '@esbuild/netbsd-x64@0.27.2':
    optional: true

  '@esbuild/openbsd-arm64@0.27.0':
    optional: true

  '@esbuild/openbsd-arm64@0.27.2':
    optional: true

  '@esbuild/openbsd-x64@0.27.0':
    optional: true

  '@esbuild/openbsd-x64@0.27.2':
    optional: true

  '@esbuild/openharmony-arm64@0.27.0':
    optional: true

  '@esbuild/openharmony-arm64@0.27.2':
    optional: true

  '@esbuild/sunos-x64@0.27.0':
    optional: true

  '@esbuild/sunos-x64@0.27.2':
    optional: true

  '@esbuild/win32-arm64@0.27.0':
    optional: true

  '@esbuild/win32-arm64@0.27.2':
    optional: true

  '@esbuild/win32-ia32@0.27.0':
    optional: true

  '@esbuild/win32-ia32@0.27.2':
    optional: true

  '@esbuild/win32-x64@0.27.0':
    optional: true

  '@esbuild/win32-x64@0.27.2':
    optional: true

  '@eslint-community/eslint-utils@4.9.0(eslint@9.39.2(jiti@2.6.1))':
    dependencies:
      eslint: 9.39.2(jiti@2.6.1)
      eslint-visitor-keys: 3.4.3

  '@eslint-community/regexpp@4.12.2': {}

  '@eslint/config-array@0.21.1':
    dependencies:
      '@eslint/object-schema': 2.1.7
      debug: 4.4.3
      minimatch: 3.1.2
    transitivePeerDependencies:
      - supports-color

  '@eslint/config-helpers@0.4.2':
    dependencies:
      '@eslint/core': 0.17.0

  '@eslint/core@0.17.0':
    dependencies:
      '@types/json-schema': 7.0.15

  '@eslint/eslintrc@3.3.1':
    dependencies:
      ajv: 6.12.6
      debug: 4.4.3
      espree: 10.4.0
      globals: 14.0.0
      ignore: 5.3.2
      import-fresh: 3.3.1
      js-yaml: 4.1.1
      minimatch: 3.1.2
      strip-json-comments: 3.1.1
    transitivePeerDependencies:
      - supports-color

  '@eslint/js@9.39.2': {}

  '@eslint/object-schema@2.1.7': {}

  '@eslint/plugin-kit@0.4.1':
    dependencies:
      '@eslint/core': 0.17.0
      levn: 0.4.1

  '@exodus/bytes@1.7.0': {}

  '@fastify/busboy@2.1.1': {}

  '@floating-ui/core@1.7.3':
    dependencies:
      '@floating-ui/utils': 0.2.10

  '@floating-ui/dom@1.7.4':
    dependencies:
      '@floating-ui/core': 1.7.3
      '@floating-ui/utils': 0.2.10

  '@floating-ui/react-dom@2.1.6(react-dom@19.2.3(react@19.2.3))(react@19.2.3)':
    dependencies:
      '@floating-ui/dom': 1.7.4
      react: 19.2.3
      react-dom: 19.2.3(react@19.2.3)

  '@floating-ui/react@0.26.28(react-dom@19.2.3(react@19.2.3))(react@19.2.3)':
    dependencies:
      '@floating-ui/react-dom': 2.1.6(react-dom@19.2.3(react@19.2.3))(react@19.2.3)
      '@floating-ui/utils': 0.2.10
      react: 19.2.3
      react-dom: 19.2.3(react@19.2.3)
      tabbable: 6.3.0

  '@floating-ui/utils@0.2.10': {}

  '@formatjs/intl-localematcher@0.6.2':
    dependencies:
      tslib: 2.8.1

  '@headlessui/react@2.2.9(react-dom@19.2.3(react@19.2.3))(react@19.2.3)':
    dependencies:
      '@floating-ui/react': 0.26.28(react-dom@19.2.3(react@19.2.3))(react@19.2.3)
      '@react-aria/focus': 3.21.2(react-dom@19.2.3(react@19.2.3))(react@19.2.3)
      '@react-aria/interactions': 3.25.6(react-dom@19.2.3(react@19.2.3))(react@19.2.3)
      '@tanstack/react-virtual': 3.13.12(react-dom@19.2.3(react@19.2.3))(react@19.2.3)
      react: 19.2.3
      react-dom: 19.2.3(react@19.2.3)
      use-sync-external-store: 1.6.0(react@19.2.3)

  '@huggingface/jinja@0.5.3': {}

  '@huggingface/transformers@3.8.1':
    dependencies:
      '@huggingface/jinja': 0.5.3
      onnxruntime-node: 1.21.0
      onnxruntime-web: 1.22.0-dev.20250409-89f8206ba4
      sharp: 0.34.5

  '@humanfs/core@0.19.1': {}

  '@humanfs/node@0.16.7':
    dependencies:
      '@humanfs/core': 0.19.1
      '@humanwhocodes/retry': 0.4.3

  '@humanwhocodes/module-importer@1.0.1': {}

  '@humanwhocodes/retry@0.4.3': {}

  '@iconify/types@2.0.0': {}

  '@iconify/utils@3.0.2':
    dependencies:
      '@antfu/install-pkg': 1.1.0
      '@antfu/utils': 9.3.0
      '@iconify/types': 2.0.0
      debug: 4.4.3
      globals: 15.15.0
      kolorist: 1.8.0
      local-pkg: 1.1.2
      mlly: 1.8.0
    transitivePeerDependencies:
      - supports-color

  '@img/colour@1.0.0': {}

  '@img/sharp-darwin-arm64@0.34.5':
    optionalDependencies:
      '@img/sharp-libvips-darwin-arm64': 1.2.4
    optional: true

  '@img/sharp-darwin-x64@0.34.5':
    optionalDependencies:
      '@img/sharp-libvips-darwin-x64': 1.2.4
    optional: true

  '@img/sharp-libvips-darwin-arm64@1.2.4':
    optional: true

  '@img/sharp-libvips-darwin-x64@1.2.4':
    optional: true

  '@img/sharp-libvips-linux-arm64@1.2.4':
    optional: true

  '@img/sharp-libvips-linux-arm@1.2.4':
    optional: true

  '@img/sharp-libvips-linux-ppc64@1.2.4':
    optional: true

  '@img/sharp-libvips-linux-riscv64@1.2.4':
    optional: true

  '@img/sharp-libvips-linux-s390x@1.2.4':
    optional: true

  '@img/sharp-libvips-linux-x64@1.2.4':
    optional: true

  '@img/sharp-libvips-linuxmusl-arm64@1.2.4':
    optional: true

  '@img/sharp-libvips-linuxmusl-x64@1.2.4':
    optional: true

  '@img/sharp-linux-arm64@0.34.5':
    optionalDependencies:
      '@img/sharp-libvips-linux-arm64': 1.2.4
    optional: true

  '@img/sharp-linux-arm@0.34.5':
    optionalDependencies:
      '@img/sharp-libvips-linux-arm': 1.2.4
    optional: true

  '@img/sharp-linux-ppc64@0.34.5':
    optionalDependencies:
      '@img/sharp-libvips-linux-ppc64': 1.2.4
    optional: true

  '@img/sharp-linux-riscv64@0.34.5':
    optionalDependencies:
      '@img/sharp-libvips-linux-riscv64': 1.2.4
    optional: true

  '@img/sharp-linux-s390x@0.34.5':
    optionalDependencies:
      '@img/sharp-libvips-linux-s390x': 1.2.4
    optional: true

  '@img/sharp-linux-x64@0.34.5':
    optionalDependencies:
      '@img/sharp-libvips-linux-x64': 1.2.4
    optional: true

  '@img/sharp-linuxmusl-arm64@0.34.5':
    optionalDependencies:
      '@img/sharp-libvips-linuxmusl-arm64': 1.2.4
    optional: true

  '@img/sharp-linuxmusl-x64@0.34.5':
    optionalDependencies:
      '@img/sharp-libvips-linuxmusl-x64': 1.2.4
    optional: true

  '@img/sharp-wasm32@0.34.5':
    dependencies:
      '@emnapi/runtime': 1.7.1
    optional: true

  '@img/sharp-win32-arm64@0.34.5':
    optional: true

  '@img/sharp-win32-ia32@0.34.5':
    optional: true

  '@img/sharp-win32-x64@0.34.5':
    optional: true

  '@isaacs/balanced-match@4.0.1': {}

  '@isaacs/brace-expansion@5.0.0':
    dependencies:
      '@isaacs/balanced-match': 4.0.1

  '@isaacs/fs-minipass@4.0.1':
    dependencies:
      minipass: 7.1.2

  '@jridgewell/gen-mapping@0.3.13':
    dependencies:
      '@jridgewell/sourcemap-codec': 1.5.5
      '@jridgewell/trace-mapping': 0.3.31

  '@jridgewell/remapping@2.3.5':
    dependencies:
      '@jridgewell/gen-mapping': 0.3.13
      '@jridgewell/trace-mapping': 0.3.31

  '@jridgewell/resolve-uri@3.1.2': {}

  '@jridgewell/sourcemap-codec@1.5.5': {}

  '@jridgewell/trace-mapping@0.3.31':
    dependencies:
      '@jridgewell/resolve-uri': 3.1.2
      '@jridgewell/sourcemap-codec': 1.5.5

  '@kwsites/file-exists@1.1.1':
    dependencies:
      debug: 4.4.3
    transitivePeerDependencies:
      - supports-color

  '@kwsites/promise-deferred@1.1.1': {}

  '@mdx-js/mdx@3.1.1':
    dependencies:
      '@types/estree': 1.0.8
      '@types/estree-jsx': 1.0.5
      '@types/hast': 3.0.4
      '@types/mdx': 2.0.13
      acorn: 8.15.0
      collapse-white-space: 2.1.0
      devlop: 1.1.0
      estree-util-is-identifier-name: 3.0.0
      estree-util-scope: 1.0.0
      estree-walker: 3.0.3
      hast-util-to-jsx-runtime: 2.3.6
      markdown-extensions: 2.0.0
      recma-build-jsx: 1.0.0
      recma-jsx: 1.0.1(acorn@8.15.0)
      recma-stringify: 1.0.0
      rehype-recma: 1.0.0
      remark-mdx: 3.1.1
      remark-parse: 11.0.0
      remark-rehype: 11.1.2
      source-map: 0.7.6
      unified: 11.0.5
      unist-util-position-from-estree: 2.0.0
      unist-util-stringify-position: 4.0.0
      unist-util-visit: 5.0.0
      vfile: 6.0.3
    transitivePeerDependencies:
      - supports-color

  '@mermaid-js/parser@0.6.3':
    dependencies:
      langium: 3.3.1

  '@napi-rs/simple-git-android-arm-eabi@0.1.22':
    optional: true

  '@napi-rs/simple-git-android-arm64@0.1.22':
    optional: true

  '@napi-rs/simple-git-darwin-arm64@0.1.22':
    optional: true

  '@napi-rs/simple-git-darwin-x64@0.1.22':
    optional: true

  '@napi-rs/simple-git-freebsd-x64@0.1.22':
    optional: true

  '@napi-rs/simple-git-linux-arm-gnueabihf@0.1.22':
    optional: true

  '@napi-rs/simple-git-linux-arm64-gnu@0.1.22':
    optional: true

  '@napi-rs/simple-git-linux-arm64-musl@0.1.22':
    optional: true

  '@napi-rs/simple-git-linux-ppc64-gnu@0.1.22':
    optional: true

  '@napi-rs/simple-git-linux-s390x-gnu@0.1.22':
    optional: true

  '@napi-rs/simple-git-linux-x64-gnu@0.1.22':
    optional: true

  '@napi-rs/simple-git-linux-x64-musl@0.1.22':
    optional: true

  '@napi-rs/simple-git-win32-arm64-msvc@0.1.22':
    optional: true

  '@napi-rs/simple-git-win32-ia32-msvc@0.1.22':
    optional: true

  '@napi-rs/simple-git-win32-x64-msvc@0.1.22':
    optional: true

  '@napi-rs/simple-git@0.1.22':
    optionalDependencies:
      '@napi-rs/simple-git-android-arm-eabi': 0.1.22
      '@napi-rs/simple-git-android-arm64': 0.1.22
      '@napi-rs/simple-git-darwin-arm64': 0.1.22
      '@napi-rs/simple-git-darwin-x64': 0.1.22
      '@napi-rs/simple-git-freebsd-x64': 0.1.22
      '@napi-rs/simple-git-linux-arm-gnueabihf': 0.1.22
      '@napi-rs/simple-git-linux-arm64-gnu': 0.1.22
      '@napi-rs/simple-git-linux-arm64-musl': 0.1.22
      '@napi-rs/simple-git-linux-ppc64-gnu': 0.1.22
      '@napi-rs/simple-git-linux-s390x-gnu': 0.1.22
      '@napi-rs/simple-git-linux-x64-gnu': 0.1.22
      '@napi-rs/simple-git-linux-x64-musl': 0.1.22
      '@napi-rs/simple-git-win32-arm64-msvc': 0.1.22
      '@napi-rs/simple-git-win32-ia32-msvc': 0.1.22
      '@napi-rs/simple-git-win32-x64-msvc': 0.1.22

  '@next/env@16.0.10': {}

  '@next/env@16.1.1': {}

  '@next/eslint-plugin-next@16.1.1':
    dependencies:
      fast-glob: 3.3.1

  '@next/swc-darwin-arm64@16.0.10':
    optional: true

  '@next/swc-darwin-arm64@16.1.1':
    optional: true

  '@next/swc-darwin-x64@16.0.10':
    optional: true

  '@next/swc-darwin-x64@16.1.1':
    optional: true

  '@next/swc-linux-arm64-gnu@16.0.10':
    optional: true

  '@next/swc-linux-arm64-gnu@16.1.1':
    optional: true

  '@next/swc-linux-arm64-musl@16.0.10':
    optional: true

  '@next/swc-linux-arm64-musl@16.1.1':
    optional: true

  '@next/swc-linux-x64-gnu@16.0.10':
    optional: true

  '@next/swc-linux-x64-gnu@16.1.1':
    optional: true

  '@next/swc-linux-x64-musl@16.0.10':
    optional: true

  '@next/swc-linux-x64-musl@16.1.1':
    optional: true

  '@next/swc-win32-arm64-msvc@16.0.10':
    optional: true

  '@next/swc-win32-arm64-msvc@16.1.1':
    optional: true

  '@next/swc-win32-x64-msvc@16.0.10':
    optional: true

  '@next/swc-win32-x64-msvc@16.1.1':
    optional: true

  '@nodelib/fs.scandir@2.1.5':
    dependencies:
      '@nodelib/fs.stat': 2.0.5
      run-parallel: 1.2.0

  '@nodelib/fs.stat@2.0.5': {}

  '@nodelib/fs.walk@1.2.8':
    dependencies:
      '@nodelib/fs.scandir': 2.1.5
      fastq: 1.19.1

  '@opentelemetry/api@1.9.0': {}

  '@pagefind/darwin-arm64@1.4.0':
    optional: true

  '@pagefind/darwin-x64@1.4.0':
    optional: true

  '@pagefind/default-ui@1.4.0': {}

  '@pagefind/freebsd-x64@1.4.0':
    optional: true

  '@pagefind/linux-arm64@1.4.0':
    optional: true

  '@pagefind/linux-x64@1.4.0':
    optional: true

  '@pagefind/windows-x64@1.4.0':
    optional: true

  '@protobufjs/aspromise@1.1.2': {}

  '@protobufjs/base64@1.1.2': {}

  '@protobufjs/codegen@2.0.4': {}

  '@protobufjs/eventemitter@1.1.0': {}

  '@protobufjs/fetch@1.1.0':
    dependencies:
      '@protobufjs/aspromise': 1.1.2
      '@protobufjs/inquire': 1.1.0

  '@protobufjs/float@1.0.2': {}

  '@protobufjs/inquire@1.1.0': {}

  '@protobufjs/path@1.1.2': {}

  '@protobufjs/pool@1.1.0': {}

  '@protobufjs/utf8@1.1.0': {}

  '@radix-ui/number@1.1.1': {}

  '@radix-ui/primitive@1.1.3': {}

  '@radix-ui/react-arrow@1.1.7(@types/react-dom@19.2.3(@types/react@19.2.7))(@types/react@19.2.7)(react-dom@19.2.3(react@19.2.3))(react@19.2.3)':
    dependencies:
      '@radix-ui/react-primitive': 2.1.3(@types/react-dom@19.2.3(@types/react@19.2.7))(@types/react@19.2.7)(react-dom@19.2.3(react@19.2.3))(react@19.2.3)
      react: 19.2.3
      react-dom: 19.2.3(react@19.2.3)
    optionalDependencies:
      '@types/react': 19.2.7
      '@types/react-dom': 19.2.3(@types/react@19.2.7)

  '@radix-ui/react-checkbox@1.3.3(@types/react-dom@19.2.3(@types/react@19.2.7))(@types/react@19.2.7)(react-dom@19.2.3(react@19.2.3))(react@19.2.3)':
    dependencies:
      '@radix-ui/primitive': 1.1.3
      '@radix-ui/react-compose-refs': 1.1.2(@types/react@19.2.7)(react@19.2.3)
      '@radix-ui/react-context': 1.1.2(@types/react@19.2.7)(react@19.2.3)
      '@radix-ui/react-presence': 1.1.5(@types/react-dom@19.2.3(@types/react@19.2.7))(@types/react@19.2.7)(react-dom@19.2.3(react@19.2.3))(react@19.2.3)
      '@radix-ui/react-primitive': 2.1.3(@types/react-dom@19.2.3(@types/react@19.2.7))(@types/react@19.2.7)(react-dom@19.2.3(react@19.2.3))(react@19.2.3)
      '@radix-ui/react-use-controllable-state': 1.2.2(@types/react@19.2.7)(react@19.2.3)
      '@radix-ui/react-use-previous': 1.1.1(@types/react@19.2.7)(react@19.2.3)
      '@radix-ui/react-use-size': 1.1.1(@types/react@19.2.7)(react@19.2.3)
      react: 19.2.3
      react-dom: 19.2.3(react@19.2.3)
    optionalDependencies:
      '@types/react': 19.2.7
      '@types/react-dom': 19.2.3(@types/react@19.2.7)

  '@radix-ui/react-collection@1.1.7(@types/react-dom@19.2.3(@types/react@19.2.7))(@types/react@19.2.7)(react-dom@19.2.3(react@19.2.3))(react@19.2.3)':
    dependencies:
      '@radix-ui/react-compose-refs': 1.1.2(@types/react@19.2.7)(react@19.2.3)
      '@radix-ui/react-context': 1.1.2(@types/react@19.2.7)(react@19.2.3)
      '@radix-ui/react-primitive': 2.1.3(@types/react-dom@19.2.3(@types/react@19.2.7))(@types/react@19.2.7)(react-dom@19.2.3(react@19.2.3))(react@19.2.3)
      '@radix-ui/react-slot': 1.2.3(@types/react@19.2.7)(react@19.2.3)
      react: 19.2.3
      react-dom: 19.2.3(react@19.2.3)
    optionalDependencies:
      '@types/react': 19.2.7
      '@types/react-dom': 19.2.3(@types/react@19.2.7)

  '@radix-ui/react-compose-refs@1.1.2(@types/react@19.2.7)(react@19.2.3)':
    dependencies:
      react: 19.2.3
    optionalDependencies:
      '@types/react': 19.2.7

  '@radix-ui/react-context@1.1.2(@types/react@19.2.7)(react@19.2.3)':
    dependencies:
      react: 19.2.3
    optionalDependencies:
      '@types/react': 19.2.7

  '@radix-ui/react-direction@1.1.1(@types/react@19.2.7)(react@19.2.3)':
    dependencies:
      react: 19.2.3
    optionalDependencies:
      '@types/react': 19.2.7

  '@radix-ui/react-dismissable-layer@1.1.11(@types/react-dom@19.2.3(@types/react@19.2.7))(@types/react@19.2.7)(react-dom@19.2.3(react@19.2.3))(react@19.2.3)':
    dependencies:
      '@radix-ui/primitive': 1.1.3
      '@radix-ui/react-compose-refs': 1.1.2(@types/react@19.2.7)(react@19.2.3)
      '@radix-ui/react-primitive': 2.1.3(@types/react-dom@19.2.3(@types/react@19.2.7))(@types/react@19.2.7)(react-dom@19.2.3(react@19.2.3))(react@19.2.3)
      '@radix-ui/react-use-callback-ref': 1.1.1(@types/react@19.2.7)(react@19.2.3)
      '@radix-ui/react-use-escape-keydown': 1.1.1(@types/react@19.2.7)(react@19.2.3)
      react: 19.2.3
      react-dom: 19.2.3(react@19.2.3)
    optionalDependencies:
      '@types/react': 19.2.7
      '@types/react-dom': 19.2.3(@types/react@19.2.7)

  '@radix-ui/react-focus-guards@1.1.3(@types/react@19.2.7)(react@19.2.3)':
    dependencies:
      react: 19.2.3
    optionalDependencies:
      '@types/react': 19.2.7

  '@radix-ui/react-focus-scope@1.1.7(@types/react-dom@19.2.3(@types/react@19.2.7))(@types/react@19.2.7)(react-dom@19.2.3(react@19.2.3))(react@19.2.3)':
    dependencies:
      '@radix-ui/react-compose-refs': 1.1.2(@types/react@19.2.7)(react@19.2.3)
      '@radix-ui/react-primitive': 2.1.3(@types/react-dom@19.2.3(@types/react@19.2.7))(@types/react@19.2.7)(react-dom@19.2.3(react@19.2.3))(react@19.2.3)
      '@radix-ui/react-use-callback-ref': 1.1.1(@types/react@19.2.7)(react@19.2.3)
      react: 19.2.3
      react-dom: 19.2.3(react@19.2.3)
    optionalDependencies:
      '@types/react': 19.2.7
      '@types/react-dom': 19.2.3(@types/react@19.2.7)

  '@radix-ui/react-id@1.1.1(@types/react@19.2.7)(react@19.2.3)':
    dependencies:
      '@radix-ui/react-use-layout-effect': 1.1.1(@types/react@19.2.7)(react@19.2.3)
      react: 19.2.3
    optionalDependencies:
      '@types/react': 19.2.7

  '@radix-ui/react-popover@1.1.15(@types/react-dom@19.2.3(@types/react@19.2.7))(@types/react@19.2.7)(react-dom@19.2.3(react@19.2.3))(react@19.2.3)':
    dependencies:
      '@radix-ui/primitive': 1.1.3
      '@radix-ui/react-compose-refs': 1.1.2(@types/react@19.2.7)(react@19.2.3)
      '@radix-ui/react-context': 1.1.2(@types/react@19.2.7)(react@19.2.3)
      '@radix-ui/react-dismissable-layer': 1.1.11(@types/react-dom@19.2.3(@types/react@19.2.7))(@types/react@19.2.7)(react-dom@19.2.3(react@19.2.3))(react@19.2.3)
      '@radix-ui/react-focus-guards': 1.1.3(@types/react@19.2.7)(react@19.2.3)
      '@radix-ui/react-focus-scope': 1.1.7(@types/react-dom@19.2.3(@types/react@19.2.7))(@types/react@19.2.7)(react-dom@19.2.3(react@19.2.3))(react@19.2.3)
      '@radix-ui/react-id': 1.1.1(@types/react@19.2.7)(react@19.2.3)
      '@radix-ui/react-popper': 1.2.8(@types/react-dom@19.2.3(@types/react@19.2.7))(@types/react@19.2.7)(react-dom@19.2.3(react@19.2.3))(react@19.2.3)
      '@radix-ui/react-portal': 1.1.9(@types/react-dom@19.2.3(@types/react@19.2.7))(@types/react@19.2.7)(react-dom@19.2.3(react@19.2.3))(react@19.2.3)
      '@radix-ui/react-presence': 1.1.5(@types/react-dom@19.2.3(@types/react@19.2.7))(@types/react@19.2.7)(react-dom@19.2.3(react@19.2.3))(react@19.2.3)
      '@radix-ui/react-primitive': 2.1.3(@types/react-dom@19.2.3(@types/react@19.2.7))(@types/react@19.2.7)(react-dom@19.2.3(react@19.2.3))(react@19.2.3)
      '@radix-ui/react-slot': 1.2.3(@types/react@19.2.7)(react@19.2.3)
      '@radix-ui/react-use-controllable-state': 1.2.2(@types/react@19.2.7)(react@19.2.3)
      aria-hidden: 1.2.6
      react: 19.2.3
      react-dom: 19.2.3(react@19.2.3)
      react-remove-scroll: 2.7.2(@types/react@19.2.7)(react@19.2.3)
    optionalDependencies:
      '@types/react': 19.2.7
      '@types/react-dom': 19.2.3(@types/react@19.2.7)

  '@radix-ui/react-popper@1.2.8(@types/react-dom@19.2.3(@types/react@19.2.7))(@types/react@19.2.7)(react-dom@19.2.3(react@19.2.3))(react@19.2.3)':
    dependencies:
      '@floating-ui/react-dom': 2.1.6(react-dom@19.2.3(react@19.2.3))(react@19.2.3)
      '@radix-ui/react-arrow': 1.1.7(@types/react-dom@19.2.3(@types/react@19.2.7))(@types/react@19.2.7)(react-dom@19.2.3(react@19.2.3))(react@19.2.3)
      '@radix-ui/react-compose-refs': 1.1.2(@types/react@19.2.7)(react@19.2.3)
      '@radix-ui/react-context': 1.1.2(@types/react@19.2.7)(react@19.2.3)
      '@radix-ui/react-primitive': 2.1.3(@types/react-dom@19.2.3(@types/react@19.2.7))(@types/react@19.2.7)(react-dom@19.2.3(react@19.2.3))(react@19.2.3)
      '@radix-ui/react-use-callback-ref': 1.1.1(@types/react@19.2.7)(react@19.2.3)
      '@radix-ui/react-use-layout-effect': 1.1.1(@types/react@19.2.7)(react@19.2.3)
      '@radix-ui/react-use-rect': 1.1.1(@types/react@19.2.7)(react@19.2.3)
      '@radix-ui/react-use-size': 1.1.1(@types/react@19.2.7)(react@19.2.3)
      '@radix-ui/rect': 1.1.1
      react: 19.2.3
      react-dom: 19.2.3(react@19.2.3)
    optionalDependencies:
      '@types/react': 19.2.7
      '@types/react-dom': 19.2.3(@types/react@19.2.7)

  '@radix-ui/react-portal@1.1.9(@types/react-dom@19.2.3(@types/react@19.2.7))(@types/react@19.2.7)(react-dom@19.2.3(react@19.2.3))(react@19.2.3)':
    dependencies:
      '@radix-ui/react-primitive': 2.1.3(@types/react-dom@19.2.3(@types/react@19.2.7))(@types/react@19.2.7)(react-dom@19.2.3(react@19.2.3))(react@19.2.3)
      '@radix-ui/react-use-layout-effect': 1.1.1(@types/react@19.2.7)(react@19.2.3)
      react: 19.2.3
      react-dom: 19.2.3(react@19.2.3)
    optionalDependencies:
      '@types/react': 19.2.7
      '@types/react-dom': 19.2.3(@types/react@19.2.7)

  '@radix-ui/react-presence@1.1.5(@types/react-dom@19.2.3(@types/react@19.2.7))(@types/react@19.2.7)(react-dom@19.2.3(react@19.2.3))(react@19.2.3)':
    dependencies:
      '@radix-ui/react-compose-refs': 1.1.2(@types/react@19.2.7)(react@19.2.3)
      '@radix-ui/react-use-layout-effect': 1.1.1(@types/react@19.2.7)(react@19.2.3)
      react: 19.2.3
      react-dom: 19.2.3(react@19.2.3)
    optionalDependencies:
      '@types/react': 19.2.7
      '@types/react-dom': 19.2.3(@types/react@19.2.7)

  '@radix-ui/react-primitive@2.1.3(@types/react-dom@19.2.3(@types/react@19.2.7))(@types/react@19.2.7)(react-dom@19.2.3(react@19.2.3))(react@19.2.3)':
    dependencies:
      '@radix-ui/react-slot': 1.2.3(@types/react@19.2.7)(react@19.2.3)
      react: 19.2.3
      react-dom: 19.2.3(react@19.2.3)
    optionalDependencies:
      '@types/react': 19.2.7
      '@types/react-dom': 19.2.3(@types/react@19.2.7)

  '@radix-ui/react-roving-focus@1.1.11(@types/react-dom@19.2.3(@types/react@19.2.7))(@types/react@19.2.7)(react-dom@19.2.3(react@19.2.3))(react@19.2.3)':
    dependencies:
      '@radix-ui/primitive': 1.1.3
      '@radix-ui/react-collection': 1.1.7(@types/react-dom@19.2.3(@types/react@19.2.7))(@types/react@19.2.7)(react-dom@19.2.3(react@19.2.3))(react@19.2.3)
      '@radix-ui/react-compose-refs': 1.1.2(@types/react@19.2.7)(react@19.2.3)
      '@radix-ui/react-context': 1.1.2(@types/react@19.2.7)(react@19.2.3)
      '@radix-ui/react-direction': 1.1.1(@types/react@19.2.7)(react@19.2.3)
      '@radix-ui/react-id': 1.1.1(@types/react@19.2.7)(react@19.2.3)
      '@radix-ui/react-primitive': 2.1.3(@types/react-dom@19.2.3(@types/react@19.2.7))(@types/react@19.2.7)(react-dom@19.2.3(react@19.2.3))(react@19.2.3)
      '@radix-ui/react-use-callback-ref': 1.1.1(@types/react@19.2.7)(react@19.2.3)
      '@radix-ui/react-use-controllable-state': 1.2.2(@types/react@19.2.7)(react@19.2.3)
      react: 19.2.3
      react-dom: 19.2.3(react@19.2.3)
    optionalDependencies:
      '@types/react': 19.2.7
      '@types/react-dom': 19.2.3(@types/react@19.2.7)

  '@radix-ui/react-select@2.2.6(@types/react-dom@19.2.3(@types/react@19.2.7))(@types/react@19.2.7)(react-dom@19.2.3(react@19.2.3))(react@19.2.3)':
    dependencies:
      '@radix-ui/number': 1.1.1
      '@radix-ui/primitive': 1.1.3
      '@radix-ui/react-collection': 1.1.7(@types/react-dom@19.2.3(@types/react@19.2.7))(@types/react@19.2.7)(react-dom@19.2.3(react@19.2.3))(react@19.2.3)
      '@radix-ui/react-compose-refs': 1.1.2(@types/react@19.2.7)(react@19.2.3)
      '@radix-ui/react-context': 1.1.2(@types/react@19.2.7)(react@19.2.3)
      '@radix-ui/react-direction': 1.1.1(@types/react@19.2.7)(react@19.2.3)
      '@radix-ui/react-dismissable-layer': 1.1.11(@types/react-dom@19.2.3(@types/react@19.2.7))(@types/react@19.2.7)(react-dom@19.2.3(react@19.2.3))(react@19.2.3)
      '@radix-ui/react-focus-guards': 1.1.3(@types/react@19.2.7)(react@19.2.3)
      '@radix-ui/react-focus-scope': 1.1.7(@types/react-dom@19.2.3(@types/react@19.2.7))(@types/react@19.2.7)(react-dom@19.2.3(react@19.2.3))(react@19.2.3)
      '@radix-ui/react-id': 1.1.1(@types/react@19.2.7)(react@19.2.3)
      '@radix-ui/react-popper': 1.2.8(@types/react-dom@19.2.3(@types/react@19.2.7))(@types/react@19.2.7)(react-dom@19.2.3(react@19.2.3))(react@19.2.3)
      '@radix-ui/react-portal': 1.1.9(@types/react-dom@19.2.3(@types/react@19.2.7))(@types/react@19.2.7)(react-dom@19.2.3(react@19.2.3))(react@19.2.3)
      '@radix-ui/react-primitive': 2.1.3(@types/react-dom@19.2.3(@types/react@19.2.7))(@types/react@19.2.7)(react-dom@19.2.3(react@19.2.3))(react@19.2.3)
      '@radix-ui/react-slot': 1.2.3(@types/react@19.2.7)(react@19.2.3)
      '@radix-ui/react-use-callback-ref': 1.1.1(@types/react@19.2.7)(react@19.2.3)
      '@radix-ui/react-use-controllable-state': 1.2.2(@types/react@19.2.7)(react@19.2.3)
      '@radix-ui/react-use-layout-effect': 1.1.1(@types/react@19.2.7)(react@19.2.3)
      '@radix-ui/react-use-previous': 1.1.1(@types/react@19.2.7)(react@19.2.3)
      '@radix-ui/react-visually-hidden': 1.2.3(@types/react-dom@19.2.3(@types/react@19.2.7))(@types/react@19.2.7)(react-dom@19.2.3(react@19.2.3))(react@19.2.3)
      aria-hidden: 1.2.6
      react: 19.2.3
      react-dom: 19.2.3(react@19.2.3)
      react-remove-scroll: 2.7.2(@types/react@19.2.7)(react@19.2.3)
    optionalDependencies:
      '@types/react': 19.2.7
      '@types/react-dom': 19.2.3(@types/react@19.2.7)

  '@radix-ui/react-slot@1.2.3(@types/react@19.2.7)(react@19.2.3)':
    dependencies:
      '@radix-ui/react-compose-refs': 1.1.2(@types/react@19.2.7)(react@19.2.3)
      react: 19.2.3
    optionalDependencies:
      '@types/react': 19.2.7

  '@radix-ui/react-slot@1.2.4(@types/react@19.2.7)(react@19.2.3)':
    dependencies:
      '@radix-ui/react-compose-refs': 1.1.2(@types/react@19.2.7)(react@19.2.3)
      react: 19.2.3
    optionalDependencies:
      '@types/react': 19.2.7

  '@radix-ui/react-tabs@1.1.13(@types/react-dom@19.2.3(@types/react@19.2.7))(@types/react@19.2.7)(react-dom@19.2.3(react@19.2.3))(react@19.2.3)':
    dependencies:
      '@radix-ui/primitive': 1.1.3
      '@radix-ui/react-context': 1.1.2(@types/react@19.2.7)(react@19.2.3)
      '@radix-ui/react-direction': 1.1.1(@types/react@19.2.7)(react@19.2.3)
      '@radix-ui/react-id': 1.1.1(@types/react@19.2.7)(react@19.2.3)
      '@radix-ui/react-presence': 1.1.5(@types/react-dom@19.2.3(@types/react@19.2.7))(@types/react@19.2.7)(react-dom@19.2.3(react@19.2.3))(react@19.2.3)
      '@radix-ui/react-primitive': 2.1.3(@types/react-dom@19.2.3(@types/react@19.2.7))(@types/react@19.2.7)(react-dom@19.2.3(react@19.2.3))(react@19.2.3)
      '@radix-ui/react-roving-focus': 1.1.11(@types/react-dom@19.2.3(@types/react@19.2.7))(@types/react@19.2.7)(react-dom@19.2.3(react@19.2.3))(react@19.2.3)
      '@radix-ui/react-use-controllable-state': 1.2.2(@types/react@19.2.7)(react@19.2.3)
      react: 19.2.3
      react-dom: 19.2.3(react@19.2.3)
    optionalDependencies:
      '@types/react': 19.2.7
      '@types/react-dom': 19.2.3(@types/react@19.2.7)

  '@radix-ui/react-tooltip@1.2.8(@types/react-dom@19.2.3(@types/react@19.2.7))(@types/react@19.2.7)(react-dom@19.2.3(react@19.2.3))(react@19.2.3)':
    dependencies:
      '@radix-ui/primitive': 1.1.3
      '@radix-ui/react-compose-refs': 1.1.2(@types/react@19.2.7)(react@19.2.3)
      '@radix-ui/react-context': 1.1.2(@types/react@19.2.7)(react@19.2.3)
      '@radix-ui/react-dismissable-layer': 1.1.11(@types/react-dom@19.2.3(@types/react@19.2.7))(@types/react@19.2.7)(react-dom@19.2.3(react@19.2.3))(react@19.2.3)
      '@radix-ui/react-id': 1.1.1(@types/react@19.2.7)(react@19.2.3)
      '@radix-ui/react-popper': 1.2.8(@types/react-dom@19.2.3(@types/react@19.2.7))(@types/react@19.2.7)(react-dom@19.2.3(react@19.2.3))(react@19.2.3)
      '@radix-ui/react-portal': 1.1.9(@types/react-dom@19.2.3(@types/react@19.2.7))(@types/react@19.2.7)(react-dom@19.2.3(react@19.2.3))(react@19.2.3)
      '@radix-ui/react-presence': 1.1.5(@types/react-dom@19.2.3(@types/react@19.2.7))(@types/react@19.2.7)(react-dom@19.2.3(react@19.2.3))(react@19.2.3)
      '@radix-ui/react-primitive': 2.1.3(@types/react-dom@19.2.3(@types/react@19.2.7))(@types/react@19.2.7)(react-dom@19.2.3(react@19.2.3))(react@19.2.3)
      '@radix-ui/react-slot': 1.2.3(@types/react@19.2.7)(react@19.2.3)
      '@radix-ui/react-use-controllable-state': 1.2.2(@types/react@19.2.7)(react@19.2.3)
      '@radix-ui/react-visually-hidden': 1.2.3(@types/react-dom@19.2.3(@types/react@19.2.7))(@types/react@19.2.7)(react-dom@19.2.3(react@19.2.3))(react@19.2.3)
      react: 19.2.3
      react-dom: 19.2.3(react@19.2.3)
    optionalDependencies:
      '@types/react': 19.2.7
      '@types/react-dom': 19.2.3(@types/react@19.2.7)

  '@radix-ui/react-use-callback-ref@1.1.1(@types/react@19.2.7)(react@19.2.3)':
    dependencies:
      react: 19.2.3
    optionalDependencies:
      '@types/react': 19.2.7

  '@radix-ui/react-use-controllable-state@1.2.2(@types/react@19.2.7)(react@19.2.3)':
    dependencies:
      '@radix-ui/react-use-effect-event': 0.0.2(@types/react@19.2.7)(react@19.2.3)
      '@radix-ui/react-use-layout-effect': 1.1.1(@types/react@19.2.7)(react@19.2.3)
      react: 19.2.3
    optionalDependencies:
      '@types/react': 19.2.7

  '@radix-ui/react-use-effect-event@0.0.2(@types/react@19.2.7)(react@19.2.3)':
    dependencies:
      '@radix-ui/react-use-layout-effect': 1.1.1(@types/react@19.2.7)(react@19.2.3)
      react: 19.2.3
    optionalDependencies:
      '@types/react': 19.2.7

  '@radix-ui/react-use-escape-keydown@1.1.1(@types/react@19.2.7)(react@19.2.3)':
    dependencies:
      '@radix-ui/react-use-callback-ref': 1.1.1(@types/react@19.2.7)(react@19.2.3)
      react: 19.2.3
    optionalDependencies:
      '@types/react': 19.2.7

  '@radix-ui/react-use-layout-effect@1.1.1(@types/react@19.2.7)(react@19.2.3)':
    dependencies:
      react: 19.2.3
    optionalDependencies:
      '@types/react': 19.2.7

  '@radix-ui/react-use-previous@1.1.1(@types/react@19.2.7)(react@19.2.3)':
    dependencies:
      react: 19.2.3
    optionalDependencies:
      '@types/react': 19.2.7

  '@radix-ui/react-use-rect@1.1.1(@types/react@19.2.7)(react@19.2.3)':
    dependencies:
      '@radix-ui/rect': 1.1.1
      react: 19.2.3
    optionalDependencies:
      '@types/react': 19.2.7

  '@radix-ui/react-use-size@1.1.1(@types/react@19.2.7)(react@19.2.3)':
    dependencies:
      '@radix-ui/react-use-layout-effect': 1.1.1(@types/react@19.2.7)(react@19.2.3)
      react: 19.2.3
    optionalDependencies:
      '@types/react': 19.2.7

  '@radix-ui/react-visually-hidden@1.2.3(@types/react-dom@19.2.3(@types/react@19.2.7))(@types/react@19.2.7)(react-dom@19.2.3(react@19.2.3))(react@19.2.3)':
    dependencies:
      '@radix-ui/react-primitive': 2.1.3(@types/react-dom@19.2.3(@types/react@19.2.7))(@types/react@19.2.7)(react-dom@19.2.3(react@19.2.3))(react@19.2.3)
      react: 19.2.3
      react-dom: 19.2.3(react@19.2.3)
    optionalDependencies:
      '@types/react': 19.2.7
      '@types/react-dom': 19.2.3(@types/react@19.2.7)

  '@radix-ui/rect@1.1.1': {}

  '@react-aria/focus@3.21.2(react-dom@19.2.3(react@19.2.3))(react@19.2.3)':
    dependencies:
      '@react-aria/interactions': 3.25.6(react-dom@19.2.3(react@19.2.3))(react@19.2.3)
      '@react-aria/utils': 3.31.0(react-dom@19.2.3(react@19.2.3))(react@19.2.3)
      '@react-types/shared': 3.32.1(react@19.2.3)
      '@swc/helpers': 0.5.18
      clsx: 2.1.1
      react: 19.2.3
      react-dom: 19.2.3(react@19.2.3)

  '@react-aria/interactions@3.25.6(react-dom@19.2.3(react@19.2.3))(react@19.2.3)':
    dependencies:
      '@react-aria/ssr': 3.9.10(react@19.2.3)
      '@react-aria/utils': 3.31.0(react-dom@19.2.3(react@19.2.3))(react@19.2.3)
      '@react-stately/flags': 3.1.2
      '@react-types/shared': 3.32.1(react@19.2.3)
      '@swc/helpers': 0.5.18
      react: 19.2.3
      react-dom: 19.2.3(react@19.2.3)

  '@react-aria/ssr@3.9.10(react@19.2.3)':
    dependencies:
      '@swc/helpers': 0.5.18
      react: 19.2.3

  '@react-aria/utils@3.31.0(react-dom@19.2.3(react@19.2.3))(react@19.2.3)':
    dependencies:
      '@react-aria/ssr': 3.9.10(react@19.2.3)
      '@react-stately/flags': 3.1.2
      '@react-stately/utils': 3.10.8(react@19.2.3)
      '@react-types/shared': 3.32.1(react@19.2.3)
      '@swc/helpers': 0.5.18
      clsx: 2.1.1
      react: 19.2.3
      react-dom: 19.2.3(react@19.2.3)

  '@react-stately/flags@3.1.2':
    dependencies:
      '@swc/helpers': 0.5.18

  '@react-stately/utils@3.10.8(react@19.2.3)':
    dependencies:
      '@swc/helpers': 0.5.18
      react: 19.2.3

  '@react-types/shared@3.32.1(react@19.2.3)':
    dependencies:
      react: 19.2.3

  '@rollup/rollup-android-arm-eabi@4.54.0':
    optional: true

  '@rollup/rollup-android-arm64@4.54.0':
    optional: true

  '@rollup/rollup-darwin-arm64@4.54.0':
    optional: true

  '@rollup/rollup-darwin-x64@4.54.0':
    optional: true

  '@rollup/rollup-freebsd-arm64@4.54.0':
    optional: true

  '@rollup/rollup-freebsd-x64@4.54.0':
    optional: true

  '@rollup/rollup-linux-arm-gnueabihf@4.54.0':
    optional: true

  '@rollup/rollup-linux-arm-musleabihf@4.54.0':
    optional: true

  '@rollup/rollup-linux-arm64-gnu@4.54.0':
    optional: true

  '@rollup/rollup-linux-arm64-musl@4.54.0':
    optional: true

  '@rollup/rollup-linux-loong64-gnu@4.54.0':
    optional: true

  '@rollup/rollup-linux-ppc64-gnu@4.54.0':
    optional: true

  '@rollup/rollup-linux-riscv64-gnu@4.54.0':
    optional: true

  '@rollup/rollup-linux-riscv64-musl@4.54.0':
    optional: true

  '@rollup/rollup-linux-s390x-gnu@4.54.0':
    optional: true

  '@rollup/rollup-linux-x64-gnu@4.54.0':
    optional: true

  '@rollup/rollup-linux-x64-musl@4.54.0':
    optional: true

  '@rollup/rollup-openharmony-arm64@4.54.0':
    optional: true

  '@rollup/rollup-win32-arm64-msvc@4.54.0':
    optional: true

  '@rollup/rollup-win32-ia32-msvc@4.54.0':
    optional: true

  '@rollup/rollup-win32-x64-gnu@4.54.0':
    optional: true

  '@rollup/rollup-win32-x64-msvc@4.54.0':
    optional: true

  '@shikijs/core@3.15.0':
    dependencies:
      '@shikijs/types': 3.15.0
      '@shikijs/vscode-textmate': 10.0.2
      '@types/hast': 3.0.4
      hast-util-to-html: 9.0.5

  '@shikijs/engine-javascript@3.15.0':
    dependencies:
      '@shikijs/types': 3.15.0
      '@shikijs/vscode-textmate': 10.0.2
      oniguruma-to-es: 4.3.3

  '@shikijs/engine-oniguruma@3.15.0':
    dependencies:
      '@shikijs/types': 3.15.0
      '@shikijs/vscode-textmate': 10.0.2

  '@shikijs/langs@3.15.0':
    dependencies:
      '@shikijs/types': 3.15.0

  '@shikijs/themes@3.15.0':
    dependencies:
      '@shikijs/types': 3.15.0

  '@shikijs/twoslash@3.15.0(typescript@5.9.3)':
    dependencies:
      '@shikijs/core': 3.15.0
      '@shikijs/types': 3.15.0
      twoslash: 0.3.4(typescript@5.9.3)
      typescript: 5.9.3
    transitivePeerDependencies:
      - supports-color

  '@shikijs/types@3.15.0':
    dependencies:
      '@shikijs/vscode-textmate': 10.0.2
      '@types/hast': 3.0.4

  '@shikijs/vscode-textmate@10.0.2': {}

  '@standard-schema/spec@1.1.0': {}

  '@swc/helpers@0.5.15':
    dependencies:
      tslib: 2.8.1

  '@swc/helpers@0.5.18':
    dependencies:
      tslib: 2.8.1

  '@tailwindcss/node@4.1.18':
    dependencies:
      '@jridgewell/remapping': 2.3.5
      enhanced-resolve: 5.18.4
      jiti: 2.6.1
      lightningcss: 1.30.2
      magic-string: 0.30.21
      source-map-js: 1.2.1
      tailwindcss: 4.1.18

  '@tailwindcss/oxide-android-arm64@4.1.18':
    optional: true

  '@tailwindcss/oxide-darwin-arm64@4.1.18':
    optional: true

  '@tailwindcss/oxide-darwin-x64@4.1.18':
    optional: true

  '@tailwindcss/oxide-freebsd-x64@4.1.18':
    optional: true

  '@tailwindcss/oxide-linux-arm-gnueabihf@4.1.18':
    optional: true

  '@tailwindcss/oxide-linux-arm64-gnu@4.1.18':
    optional: true

  '@tailwindcss/oxide-linux-arm64-musl@4.1.18':
    optional: true

  '@tailwindcss/oxide-linux-x64-gnu@4.1.18':
    optional: true

  '@tailwindcss/oxide-linux-x64-musl@4.1.18':
    optional: true

  '@tailwindcss/oxide-wasm32-wasi@4.1.18':
    optional: true

  '@tailwindcss/oxide-win32-arm64-msvc@4.1.18':
    optional: true

  '@tailwindcss/oxide-win32-x64-msvc@4.1.18':
    optional: true

  '@tailwindcss/oxide@4.1.18':
    optionalDependencies:
      '@tailwindcss/oxide-android-arm64': 4.1.18
      '@tailwindcss/oxide-darwin-arm64': 4.1.18
      '@tailwindcss/oxide-darwin-x64': 4.1.18
      '@tailwindcss/oxide-freebsd-x64': 4.1.18
      '@tailwindcss/oxide-linux-arm-gnueabihf': 4.1.18
      '@tailwindcss/oxide-linux-arm64-gnu': 4.1.18
      '@tailwindcss/oxide-linux-arm64-musl': 4.1.18
      '@tailwindcss/oxide-linux-x64-gnu': 4.1.18
      '@tailwindcss/oxide-linux-x64-musl': 4.1.18
      '@tailwindcss/oxide-wasm32-wasi': 4.1.18
      '@tailwindcss/oxide-win32-arm64-msvc': 4.1.18
      '@tailwindcss/oxide-win32-x64-msvc': 4.1.18

  '@tailwindcss/postcss@4.1.18':
    dependencies:
      '@alloc/quick-lru': 5.2.0
      '@tailwindcss/node': 4.1.18
      '@tailwindcss/oxide': 4.1.18
      postcss: 8.5.6
      tailwindcss: 4.1.18

  '@tanstack/react-virtual@3.13.12(react-dom@19.2.3(react@19.2.3))(react@19.2.3)':
    dependencies:
      '@tanstack/virtual-core': 3.13.12
      react: 19.2.3
      react-dom: 19.2.3(react@19.2.3)

  '@tanstack/virtual-core@3.13.12': {}

  '@testing-library/dom@10.4.1':
    dependencies:
      '@babel/code-frame': 7.27.1
      '@babel/runtime': 7.28.4
      '@types/aria-query': 5.0.4
      aria-query: 5.3.0
      dom-accessibility-api: 0.5.16
      lz-string: 1.5.0
      picocolors: 1.1.1
      pretty-format: 27.5.1

  '@testing-library/react@16.3.1(@testing-library/dom@10.4.1)(@types/react-dom@19.2.3(@types/react@19.2.7))(@types/react@19.2.7)(react-dom@19.2.3(react@19.2.3))(react@19.2.3)':
    dependencies:
      '@babel/runtime': 7.28.4
      '@testing-library/dom': 10.4.1
      react: 19.2.3
      react-dom: 19.2.3(react@19.2.3)
    optionalDependencies:
      '@types/react': 19.2.7
      '@types/react-dom': 19.2.3(@types/react@19.2.7)

  '@theguild/remark-mermaid@0.3.0(react@19.2.3)':
    dependencies:
      mermaid: 11.12.2
      react: 19.2.3
      unist-util-visit: 5.0.0
    transitivePeerDependencies:
      - supports-color

  '@theguild/remark-npm2yarn@0.3.3':
    dependencies:
      npm-to-yarn: 3.0.1
      unist-util-visit: 5.0.0

  '@ts-morph/common@0.28.1':
    dependencies:
      minimatch: 10.1.1
      path-browserify: 1.0.1
      tinyglobby: 0.2.15

  '@types/aria-query@5.0.4': {}

  '@types/braces@3.0.5': {}

  '@types/chai@5.2.3':
    dependencies:
      '@types/deep-eql': 4.0.2
      assertion-error: 2.0.1

  '@types/conventional-commits-parser@5.0.2':
    dependencies:
      '@types/node': 25.0.3

  '@types/d3-array@3.2.2': {}

  '@types/d3-axis@3.0.6':
    dependencies:
      '@types/d3-selection': 3.0.11

  '@types/d3-brush@3.0.6':
    dependencies:
      '@types/d3-selection': 3.0.11

  '@types/d3-chord@3.0.6': {}

  '@types/d3-color@3.1.3': {}

  '@types/d3-contour@3.0.6':
    dependencies:
      '@types/d3-array': 3.2.2
      '@types/geojson': 7946.0.16

  '@types/d3-delaunay@6.0.4': {}

  '@types/d3-dispatch@3.0.7': {}

  '@types/d3-drag@3.0.7':
    dependencies:
      '@types/d3-selection': 3.0.11

  '@types/d3-dsv@3.0.7': {}

  '@types/d3-ease@3.0.2': {}

  '@types/d3-fetch@3.0.7':
    dependencies:
      '@types/d3-dsv': 3.0.7

  '@types/d3-force@3.0.10': {}

  '@types/d3-format@3.0.4': {}

  '@types/d3-geo@3.1.0':
    dependencies:
      '@types/geojson': 7946.0.16

  '@types/d3-hierarchy@3.1.7': {}

  '@types/d3-interpolate@3.0.4':
    dependencies:
      '@types/d3-color': 3.1.3

  '@types/d3-path@3.1.1': {}

  '@types/d3-polygon@3.0.2': {}

  '@types/d3-quadtree@3.0.6': {}

  '@types/d3-random@3.0.3': {}

  '@types/d3-scale-chromatic@3.1.0': {}

  '@types/d3-scale@4.0.9':
    dependencies:
      '@types/d3-time': 3.0.4

  '@types/d3-selection@3.0.11': {}

  '@types/d3-shape@3.1.7':
    dependencies:
      '@types/d3-path': 3.1.1

  '@types/d3-time-format@4.0.3': {}

  '@types/d3-time@3.0.4': {}

  '@types/d3-timer@3.0.2': {}

  '@types/d3-transition@3.0.9':
    dependencies:
      '@types/d3-selection': 3.0.11

  '@types/d3-zoom@3.0.8':
    dependencies:
      '@types/d3-interpolate': 3.0.4
      '@types/d3-selection': 3.0.11

  '@types/d3@7.4.3':
    dependencies:
      '@types/d3-array': 3.2.2
      '@types/d3-axis': 3.0.6
      '@types/d3-brush': 3.0.6
      '@types/d3-chord': 3.0.6
      '@types/d3-color': 3.1.3
      '@types/d3-contour': 3.0.6
      '@types/d3-delaunay': 6.0.4
      '@types/d3-dispatch': 3.0.7
      '@types/d3-drag': 3.0.7
      '@types/d3-dsv': 3.0.7
      '@types/d3-ease': 3.0.2
      '@types/d3-fetch': 3.0.7
      '@types/d3-force': 3.0.10
      '@types/d3-format': 3.0.4
      '@types/d3-geo': 3.1.0
      '@types/d3-hierarchy': 3.1.7
      '@types/d3-interpolate': 3.0.4
      '@types/d3-path': 3.1.1
      '@types/d3-polygon': 3.0.2
      '@types/d3-quadtree': 3.0.6
      '@types/d3-random': 3.0.3
      '@types/d3-scale': 4.0.9
      '@types/d3-scale-chromatic': 3.1.0
      '@types/d3-selection': 3.0.11
      '@types/d3-shape': 3.1.7
      '@types/d3-time': 3.0.4
      '@types/d3-time-format': 4.0.3
      '@types/d3-timer': 3.0.2
      '@types/d3-transition': 3.0.9
      '@types/d3-zoom': 3.0.8

  '@types/debug@4.1.12':
    dependencies:
      '@types/ms': 2.1.0

  '@types/deep-eql@4.0.2': {}

  '@types/diff@8.0.0':
    dependencies:
      diff: 8.0.2

  '@types/estree-jsx@1.0.5':
    dependencies:
      '@types/estree': 1.0.8

  '@types/estree@1.0.8': {}

  '@types/geojson@7946.0.16': {}

  '@types/hast@3.0.4':
    dependencies:
      '@types/unist': 3.0.3

  '@types/js-yaml@4.0.9': {}

  '@types/json-schema@7.0.15': {}

  '@types/katex@0.16.7': {}

  '@types/mdast@4.0.4':
    dependencies:
      '@types/unist': 3.0.3

  '@types/mdx@2.0.13': {}

  '@types/micromatch@4.0.10':
    dependencies:
      '@types/braces': 3.0.5

  '@types/ms@2.1.0': {}

  '@types/nlcst@2.0.3':
    dependencies:
      '@types/unist': 3.0.3

  '@types/node@25.0.3':
    dependencies:
      undici-types: 7.16.0

  '@types/react-dom@19.2.3(@types/react@19.2.7)':
    dependencies:
      '@types/react': 19.2.7

  '@types/react@19.2.7':
    dependencies:
      csstype: 3.2.3

  '@types/sharp@0.32.0':
    dependencies:
      sharp: 0.34.5

  '@types/trusted-types@2.0.7':
    optional: true

  '@types/unist@2.0.11': {}

  '@types/unist@3.0.3': {}

  '@typescript-eslint/eslint-plugin@8.50.1(@typescript-eslint/parser@8.50.1(eslint@9.39.2(jiti@2.6.1))(typescript@5.9.3))(eslint@9.39.2(jiti@2.6.1))(typescript@5.9.3)':
    dependencies:
      '@eslint-community/regexpp': 4.12.2
      '@typescript-eslint/parser': 8.50.1(eslint@9.39.2(jiti@2.6.1))(typescript@5.9.3)
      '@typescript-eslint/scope-manager': 8.50.1
      '@typescript-eslint/type-utils': 8.50.1(eslint@9.39.2(jiti@2.6.1))(typescript@5.9.3)
      '@typescript-eslint/utils': 8.50.1(eslint@9.39.2(jiti@2.6.1))(typescript@5.9.3)
      '@typescript-eslint/visitor-keys': 8.50.1
      eslint: 9.39.2(jiti@2.6.1)
      ignore: 7.0.5
      natural-compare: 1.4.0
      ts-api-utils: 2.3.0(typescript@5.9.3)
      typescript: 5.9.3
    transitivePeerDependencies:
      - supports-color

  '@typescript-eslint/parser@8.50.1(eslint@9.39.2(jiti@2.6.1))(typescript@5.9.3)':
    dependencies:
      '@typescript-eslint/scope-manager': 8.50.1
      '@typescript-eslint/types': 8.50.1
      '@typescript-eslint/typescript-estree': 8.50.1(typescript@5.9.3)
      '@typescript-eslint/visitor-keys': 8.50.1
      debug: 4.4.3
      eslint: 9.39.2(jiti@2.6.1)
      typescript: 5.9.3
    transitivePeerDependencies:
      - supports-color

  '@typescript-eslint/project-service@8.50.1(typescript@5.9.3)':
    dependencies:
      '@typescript-eslint/tsconfig-utils': 8.50.1(typescript@5.9.3)
      '@typescript-eslint/types': 8.50.1
      debug: 4.4.3
      typescript: 5.9.3
    transitivePeerDependencies:
      - supports-color

  '@typescript-eslint/scope-manager@8.50.1':
    dependencies:
      '@typescript-eslint/types': 8.50.1
      '@typescript-eslint/visitor-keys': 8.50.1

  '@typescript-eslint/tsconfig-utils@8.50.1(typescript@5.9.3)':
    dependencies:
      typescript: 5.9.3

  '@typescript-eslint/type-utils@8.50.1(eslint@9.39.2(jiti@2.6.1))(typescript@5.9.3)':
    dependencies:
      '@typescript-eslint/types': 8.50.1
      '@typescript-eslint/typescript-estree': 8.50.1(typescript@5.9.3)
      '@typescript-eslint/utils': 8.50.1(eslint@9.39.2(jiti@2.6.1))(typescript@5.9.3)
      debug: 4.4.3
      eslint: 9.39.2(jiti@2.6.1)
      ts-api-utils: 2.3.0(typescript@5.9.3)
      typescript: 5.9.3
    transitivePeerDependencies:
      - supports-color

  '@typescript-eslint/types@8.50.1': {}

  '@typescript-eslint/typescript-estree@8.50.1(typescript@5.9.3)':
    dependencies:
      '@typescript-eslint/project-service': 8.50.1(typescript@5.9.3)
      '@typescript-eslint/tsconfig-utils': 8.50.1(typescript@5.9.3)
      '@typescript-eslint/types': 8.50.1
      '@typescript-eslint/visitor-keys': 8.50.1
      debug: 4.4.3
      minimatch: 9.0.5
      semver: 7.7.3
      tinyglobby: 0.2.15
      ts-api-utils: 2.3.0(typescript@5.9.3)
      typescript: 5.9.3
    transitivePeerDependencies:
      - supports-color

  '@typescript-eslint/utils@8.50.1(eslint@9.39.2(jiti@2.6.1))(typescript@5.9.3)':
    dependencies:
      '@eslint-community/eslint-utils': 4.9.0(eslint@9.39.2(jiti@2.6.1))
      '@typescript-eslint/scope-manager': 8.50.1
      '@typescript-eslint/types': 8.50.1
      '@typescript-eslint/typescript-estree': 8.50.1(typescript@5.9.3)
      eslint: 9.39.2(jiti@2.6.1)
      typescript: 5.9.3
    transitivePeerDependencies:
      - supports-color

  '@typescript-eslint/visitor-keys@8.50.1':
    dependencies:
      '@typescript-eslint/types': 8.50.1
      eslint-visitor-keys: 4.2.1

  '@typescript/vfs@1.6.2(typescript@5.9.3)':
    dependencies:
      debug: 4.4.3
      typescript: 5.9.3
    transitivePeerDependencies:
      - supports-color

  '@ungap/structured-clone@1.3.0': {}

  '@upstash/redis@1.36.0':
    dependencies:
      uncrypto: 0.1.3

  '@vercel/analytics@1.6.1(next@16.1.1(@opentelemetry/api@1.9.0)(react-dom@19.2.3(react@19.2.3))(react@19.2.3))(react@19.2.3)':
    optionalDependencies:
      next: 16.1.1(@opentelemetry/api@1.9.0)(react-dom@19.2.3(react@19.2.3))(react@19.2.3)
      react: 19.2.3

  '@vercel/blob@2.0.0':
    dependencies:
      async-retry: 1.3.3
      is-buffer: 2.0.5
      is-node-process: 1.2.0
      throttleit: 2.1.0
      undici: 5.29.0

  '@vercel/oidc@3.0.5': {}

  '@vercel/speed-insights@1.3.1(next@16.1.1(@opentelemetry/api@1.9.0)(react-dom@19.2.3(react@19.2.3))(react@19.2.3))(react@19.2.3)':
    optionalDependencies:
      next: 16.1.1(@opentelemetry/api@1.9.0)(react-dom@19.2.3(react@19.2.3))(react@19.2.3)
      react: 19.2.3

  '@vitest/coverage-v8@4.0.16(vitest@4.0.16(@opentelemetry/api@1.9.0)(@types/node@25.0.3)(jiti@2.6.1)(jsdom@27.4.0)(lightningcss@1.30.2)(tsx@4.21.0)(yaml@2.8.2))':
    dependencies:
      '@bcoe/v8-coverage': 1.0.2
      '@vitest/utils': 4.0.16
      ast-v8-to-istanbul: 0.3.10
      istanbul-lib-coverage: 3.2.2
      istanbul-lib-report: 3.0.1
      istanbul-lib-source-maps: 5.0.6
      istanbul-reports: 3.2.0
      magicast: 0.5.1
      obug: 2.1.1
      std-env: 3.10.0
      tinyrainbow: 3.0.3
      vitest: 4.0.16(@opentelemetry/api@1.9.0)(@types/node@25.0.3)(jiti@2.6.1)(jsdom@27.4.0)(lightningcss@1.30.2)(tsx@4.21.0)(yaml@2.8.2)
    transitivePeerDependencies:
      - supports-color

  '@vitest/expect@4.0.16':
    dependencies:
      '@standard-schema/spec': 1.1.0
      '@types/chai': 5.2.3
      '@vitest/spy': 4.0.16
      '@vitest/utils': 4.0.16
      chai: 6.2.2
      tinyrainbow: 3.0.3

  '@vitest/mocker@4.0.16(vite@7.3.0(@types/node@25.0.3)(jiti@2.6.1)(lightningcss@1.30.2)(tsx@4.21.0)(yaml@2.8.2))':
    dependencies:
      '@vitest/spy': 4.0.16
      estree-walker: 3.0.3
      magic-string: 0.30.21
    optionalDependencies:
      vite: 7.3.0(@types/node@25.0.3)(jiti@2.6.1)(lightningcss@1.30.2)(tsx@4.21.0)(yaml@2.8.2)

  '@vitest/pretty-format@4.0.16':
    dependencies:
      tinyrainbow: 3.0.3

  '@vitest/runner@4.0.16':
    dependencies:
      '@vitest/utils': 4.0.16
      pathe: 2.0.3

  '@vitest/snapshot@4.0.16':
    dependencies:
      '@vitest/pretty-format': 4.0.16
      magic-string: 0.30.21
      pathe: 2.0.3

  '@vitest/spy@4.0.16': {}

  '@vitest/utils@4.0.16':
    dependencies:
      '@vitest/pretty-format': 4.0.16
      tinyrainbow: 3.0.3

  '@xmldom/xmldom@0.9.8': {}

  JSONStream@1.3.5:
    dependencies:
      jsonparse: 1.3.1
      through: 2.3.8

  acorn-jsx@5.3.2(acorn@8.15.0):
    dependencies:
      acorn: 8.15.0

  acorn@8.15.0: {}

  agent-base@7.1.4: {}

<<<<<<< HEAD
  ai@5.0.116(zod@4.2.1):
    dependencies:
      '@ai-sdk/gateway': 2.0.23(zod@4.2.1)
      '@ai-sdk/provider': 2.0.0
      '@ai-sdk/provider-utils': 3.0.19(zod@4.2.1)
=======
  ai@6.0.3(zod@3.25.76):
    dependencies:
      '@ai-sdk/gateway': 3.0.2(zod@3.25.76)
      '@ai-sdk/provider': 3.0.0
      '@ai-sdk/provider-utils': 4.0.1(zod@3.25.76)
>>>>>>> 7f5b9b6c
      '@opentelemetry/api': 1.9.0
      zod: 4.2.1

  ajv-formats@3.0.1(ajv@8.17.1):
    optionalDependencies:
      ajv: 8.17.1

  ajv@6.12.6:
    dependencies:
      fast-deep-equal: 3.1.3
      fast-json-stable-stringify: 2.1.0
      json-schema-traverse: 0.4.1
      uri-js: 4.4.1

  ajv@8.17.1:
    dependencies:
      fast-deep-equal: 3.1.3
      fast-uri: 3.1.0
      json-schema-traverse: 1.0.0
      require-from-string: 2.0.2

  ansi-escapes@7.2.0:
    dependencies:
      environment: 1.1.0

  ansi-regex@5.0.1: {}

  ansi-regex@6.2.2: {}

  ansi-styles@4.3.0:
    dependencies:
      color-convert: 2.0.1

  ansi-styles@5.2.0: {}

  ansi-styles@6.2.3: {}

  arg@5.0.2: {}

  argparse@2.0.1: {}

  aria-hidden@1.2.6:
    dependencies:
      tslib: 2.8.1

  aria-query@5.3.0:
    dependencies:
      dequal: 2.0.3

  array-ify@1.0.0: {}

  array-iterate@2.0.1: {}

  assertion-error@2.0.1: {}

  ast-v8-to-istanbul@0.3.10:
    dependencies:
      '@jridgewell/trace-mapping': 0.3.31
      estree-walker: 3.0.3
      js-tokens: 9.0.1

  astring@1.9.0: {}

  async-retry@1.3.3:
    dependencies:
      retry: 0.13.1

  autoprefixer@10.4.23(postcss@8.5.6):
    dependencies:
      browserslist: 4.28.1
      caniuse-lite: 1.0.30001760
      fraction.js: 5.3.4
      picocolors: 1.1.1
      postcss: 8.5.6
      postcss-value-parser: 4.2.0

  bail@2.0.2: {}

  balanced-match@1.0.2: {}

  baseline-browser-mapping@2.9.11: {}

  better-react-mathjax@2.3.0(react@19.2.3):
    dependencies:
      mathjax-full: 3.2.2
      react: 19.2.3

  bidi-js@1.0.3:
    dependencies:
      require-from-string: 2.0.2

  boolean@3.2.0: {}

  brace-expansion@1.1.12:
    dependencies:
      balanced-match: 1.0.2
      concat-map: 0.0.1

  brace-expansion@2.0.2:
    dependencies:
      balanced-match: 1.0.2

  braces@3.0.3:
    dependencies:
      fill-range: 7.1.1

  browserslist@4.28.1:
    dependencies:
      baseline-browser-mapping: 2.9.11
      caniuse-lite: 1.0.30001760
      electron-to-chromium: 1.5.267
      node-releases: 2.0.27
      update-browserslist-db: 1.2.2(browserslist@4.28.1)

  callsites@3.1.0: {}

  caniuse-lite@1.0.30001760: {}

  caniuse-lite@1.0.30001761: {}

  canonicalize@2.1.0: {}

  ccount@2.0.1: {}

  chai@6.2.2: {}

  chalk@4.1.2:
    dependencies:
      ansi-styles: 4.3.0
      supports-color: 7.2.0

  chalk@5.6.2: {}

  character-entities-html4@2.1.0: {}

  character-entities-legacy@3.0.0: {}

  character-entities@2.0.2: {}

  character-reference-invalid@2.0.1: {}

  chevrotain-allstar@0.3.1(chevrotain@11.0.3):
    dependencies:
      chevrotain: 11.0.3
      lodash-es: 4.17.21

  chevrotain@11.0.3:
    dependencies:
      '@chevrotain/cst-dts-gen': 11.0.3
      '@chevrotain/gast': 11.0.3
      '@chevrotain/regexp-to-ast': 11.0.3
      '@chevrotain/types': 11.0.3
      '@chevrotain/utils': 11.0.3
      lodash-es: 4.17.21

  chownr@3.0.0: {}

  class-variance-authority@0.7.1:
    dependencies:
      clsx: 2.1.1

  cli-cursor@5.0.0:
    dependencies:
      restore-cursor: 5.1.0

  cli-truncate@5.1.1:
    dependencies:
      slice-ansi: 7.1.2
      string-width: 8.1.0

  client-only@0.0.1: {}

  clipboardy@4.0.0:
    dependencies:
      execa: 8.0.1
      is-wsl: 3.1.0
      is64bit: 2.0.0

  cliui@8.0.1:
    dependencies:
      string-width: 4.2.3
      strip-ansi: 6.0.1
      wrap-ansi: 7.0.0

  clsx@2.1.1: {}

  code-block-writer@13.0.3: {}

  collapse-white-space@2.1.0: {}

  color-convert@2.0.1:
    dependencies:
      color-name: 1.1.4

  color-name@1.1.4: {}

  colorette@2.0.20: {}

  comma-separated-tokens@2.0.3: {}

  commander@13.1.0: {}

  commander@14.0.2: {}

  commander@7.2.0: {}

  commander@8.3.0: {}

  compare-func@2.0.0:
    dependencies:
      array-ify: 1.0.0
      dot-prop: 5.3.0

  compute-scroll-into-view@3.1.1: {}

  concat-map@0.0.1: {}

  confbox@0.1.8: {}

  confbox@0.2.2: {}

  conventional-changelog-angular@7.0.0:
    dependencies:
      compare-func: 2.0.0

  conventional-changelog-conventionalcommits@7.0.2:
    dependencies:
      compare-func: 2.0.0

  conventional-commits-parser@5.0.0:
    dependencies:
      JSONStream: 1.3.5
      is-text-path: 2.0.0
      meow: 12.1.1
      split2: 4.2.0

  cose-base@1.0.3:
    dependencies:
      layout-base: 1.0.2

  cose-base@2.2.0:
    dependencies:
      layout-base: 2.0.1

  cosmiconfig-typescript-loader@6.2.0(@types/node@25.0.3)(cosmiconfig@9.0.0(typescript@5.9.3))(typescript@5.9.3):
    dependencies:
      '@types/node': 25.0.3
      cosmiconfig: 9.0.0(typescript@5.9.3)
      jiti: 2.6.1
      typescript: 5.9.3

  cosmiconfig@9.0.0(typescript@5.9.3):
    dependencies:
      env-paths: 2.2.1
      import-fresh: 3.3.1
      js-yaml: 4.1.1
      parse-json: 5.2.0
    optionalDependencies:
      typescript: 5.9.3

  cross-spawn@7.0.6:
    dependencies:
      path-key: 3.1.1
      shebang-command: 2.0.0
      which: 2.0.2

  css-tree@3.1.0:
    dependencies:
      mdn-data: 2.12.2
      source-map-js: 1.2.1

  cssstyle@5.3.5:
    dependencies:
      '@asamuzakjp/css-color': 4.1.1
      '@csstools/css-syntax-patches-for-csstree': 1.0.22
      css-tree: 3.1.0

  csstype@3.2.3: {}

  cytoscape-cose-bilkent@4.1.0(cytoscape@3.33.1):
    dependencies:
      cose-base: 1.0.3
      cytoscape: 3.33.1

  cytoscape-fcose@2.2.0(cytoscape@3.33.1):
    dependencies:
      cose-base: 2.2.0
      cytoscape: 3.33.1

  cytoscape@3.33.1: {}

  d3-array@2.12.1:
    dependencies:
      internmap: 1.0.1

  d3-array@3.2.4:
    dependencies:
      internmap: 2.0.3

  d3-axis@3.0.0: {}

  d3-brush@3.0.0:
    dependencies:
      d3-dispatch: 3.0.1
      d3-drag: 3.0.0
      d3-interpolate: 3.0.1
      d3-selection: 3.0.0
      d3-transition: 3.0.1(d3-selection@3.0.0)

  d3-chord@3.0.1:
    dependencies:
      d3-path: 3.1.0

  d3-color@3.1.0: {}

  d3-contour@4.0.2:
    dependencies:
      d3-array: 3.2.4

  d3-delaunay@6.0.4:
    dependencies:
      delaunator: 5.0.1

  d3-dispatch@3.0.1: {}

  d3-drag@3.0.0:
    dependencies:
      d3-dispatch: 3.0.1
      d3-selection: 3.0.0

  d3-dsv@3.0.1:
    dependencies:
      commander: 7.2.0
      iconv-lite: 0.6.3
      rw: 1.3.3

  d3-ease@3.0.1: {}

  d3-fetch@3.0.1:
    dependencies:
      d3-dsv: 3.0.1

  d3-force@3.0.0:
    dependencies:
      d3-dispatch: 3.0.1
      d3-quadtree: 3.0.1
      d3-timer: 3.0.1

  d3-format@3.1.0: {}

  d3-geo@3.1.1:
    dependencies:
      d3-array: 3.2.4

  d3-hierarchy@3.1.2: {}

  d3-interpolate@3.0.1:
    dependencies:
      d3-color: 3.1.0

  d3-path@1.0.9: {}

  d3-path@3.1.0: {}

  d3-polygon@3.0.1: {}

  d3-quadtree@3.0.1: {}

  d3-random@3.0.1: {}

  d3-sankey@0.12.3:
    dependencies:
      d3-array: 2.12.1
      d3-shape: 1.3.7

  d3-scale-chromatic@3.1.0:
    dependencies:
      d3-color: 3.1.0
      d3-interpolate: 3.0.1

  d3-scale@4.0.2:
    dependencies:
      d3-array: 3.2.4
      d3-format: 3.1.0
      d3-interpolate: 3.0.1
      d3-time: 3.1.0
      d3-time-format: 4.1.0

  d3-selection@3.0.0: {}

  d3-shape@1.3.7:
    dependencies:
      d3-path: 1.0.9

  d3-shape@3.2.0:
    dependencies:
      d3-path: 3.1.0

  d3-time-format@4.1.0:
    dependencies:
      d3-time: 3.1.0

  d3-time@3.1.0:
    dependencies:
      d3-array: 3.2.4

  d3-timer@3.0.1: {}

  d3-transition@3.0.1(d3-selection@3.0.0):
    dependencies:
      d3-color: 3.1.0
      d3-dispatch: 3.0.1
      d3-ease: 3.0.1
      d3-interpolate: 3.0.1
      d3-selection: 3.0.0
      d3-timer: 3.0.1

  d3-zoom@3.0.0:
    dependencies:
      d3-dispatch: 3.0.1
      d3-drag: 3.0.0
      d3-interpolate: 3.0.1
      d3-selection: 3.0.0
      d3-transition: 3.0.1(d3-selection@3.0.0)

  d3@7.9.0:
    dependencies:
      d3-array: 3.2.4
      d3-axis: 3.0.0
      d3-brush: 3.0.0
      d3-chord: 3.0.1
      d3-color: 3.1.0
      d3-contour: 4.0.2
      d3-delaunay: 6.0.4
      d3-dispatch: 3.0.1
      d3-drag: 3.0.0
      d3-dsv: 3.0.1
      d3-ease: 3.0.1
      d3-fetch: 3.0.1
      d3-force: 3.0.0
      d3-format: 3.1.0
      d3-geo: 3.1.1
      d3-hierarchy: 3.1.2
      d3-interpolate: 3.0.1
      d3-path: 3.1.0
      d3-polygon: 3.0.1
      d3-quadtree: 3.0.1
      d3-random: 3.0.1
      d3-scale: 4.0.2
      d3-scale-chromatic: 3.1.0
      d3-selection: 3.0.0
      d3-shape: 3.2.0
      d3-time: 3.1.0
      d3-time-format: 4.1.0
      d3-timer: 3.0.1
      d3-transition: 3.0.1(d3-selection@3.0.0)
      d3-zoom: 3.0.0

  dagre-d3-es@7.0.13:
    dependencies:
      d3: 7.9.0
      lodash-es: 4.17.21

  dargs@8.1.0: {}

  data-urls@6.0.0:
    dependencies:
      whatwg-mimetype: 4.0.0
      whatwg-url: 15.1.0

  dayjs@1.11.19: {}

  debug@4.4.3:
    dependencies:
      ms: 2.1.3

  decimal.js@10.6.0: {}

  decode-named-character-reference@1.2.0:
    dependencies:
      character-entities: 2.0.2

  deep-is@0.1.4: {}

  define-data-property@1.1.4:
    dependencies:
      es-define-property: 1.0.1
      es-errors: 1.3.0
      gopd: 1.2.0

  define-properties@1.2.1:
    dependencies:
      define-data-property: 1.1.4
      has-property-descriptors: 1.0.2
      object-keys: 1.1.1

  delaunator@5.0.1:
    dependencies:
      robust-predicates: 3.0.2

  dequal@2.0.3: {}

  detect-libc@2.1.2: {}

  detect-node-es@1.1.0: {}

  detect-node@2.1.0: {}

  devlop@1.1.0:
    dependencies:
      dequal: 2.0.3

  diff@8.0.2: {}

  dom-accessibility-api@0.5.16: {}

  dompurify@3.3.0:
    optionalDependencies:
      '@types/trusted-types': 2.0.7

  dot-prop@5.3.0:
    dependencies:
      is-obj: 2.0.0

  electron-to-chromium@1.5.267: {}

  emoji-regex@10.6.0: {}

  emoji-regex@8.0.0: {}

  enhanced-resolve@5.18.4:
    dependencies:
      graceful-fs: 4.2.11
      tapable: 2.3.0

  entities@6.0.1: {}

  env-paths@2.2.1: {}

  environment@1.1.0: {}

  error-ex@1.3.4:
    dependencies:
      is-arrayish: 0.2.1

  es-define-property@1.0.1: {}

  es-errors@1.3.0: {}

  es-module-lexer@1.7.0: {}

  es6-error@4.1.1: {}

  esast-util-from-estree@2.0.0:
    dependencies:
      '@types/estree-jsx': 1.0.5
      devlop: 1.1.0
      estree-util-visit: 2.0.0
      unist-util-position-from-estree: 2.0.0

  esast-util-from-js@2.0.1:
    dependencies:
      '@types/estree-jsx': 1.0.5
      acorn: 8.15.0
      esast-util-from-estree: 2.0.0
      vfile-message: 4.0.3

  esbuild@0.27.0:
    optionalDependencies:
      '@esbuild/aix-ppc64': 0.27.0
      '@esbuild/android-arm': 0.27.0
      '@esbuild/android-arm64': 0.27.0
      '@esbuild/android-x64': 0.27.0
      '@esbuild/darwin-arm64': 0.27.0
      '@esbuild/darwin-x64': 0.27.0
      '@esbuild/freebsd-arm64': 0.27.0
      '@esbuild/freebsd-x64': 0.27.0
      '@esbuild/linux-arm': 0.27.0
      '@esbuild/linux-arm64': 0.27.0
      '@esbuild/linux-ia32': 0.27.0
      '@esbuild/linux-loong64': 0.27.0
      '@esbuild/linux-mips64el': 0.27.0
      '@esbuild/linux-ppc64': 0.27.0
      '@esbuild/linux-riscv64': 0.27.0
      '@esbuild/linux-s390x': 0.27.0
      '@esbuild/linux-x64': 0.27.0
      '@esbuild/netbsd-arm64': 0.27.0
      '@esbuild/netbsd-x64': 0.27.0
      '@esbuild/openbsd-arm64': 0.27.0
      '@esbuild/openbsd-x64': 0.27.0
      '@esbuild/openharmony-arm64': 0.27.0
      '@esbuild/sunos-x64': 0.27.0
      '@esbuild/win32-arm64': 0.27.0
      '@esbuild/win32-ia32': 0.27.0
      '@esbuild/win32-x64': 0.27.0

  esbuild@0.27.2:
    optionalDependencies:
      '@esbuild/aix-ppc64': 0.27.2
      '@esbuild/android-arm': 0.27.2
      '@esbuild/android-arm64': 0.27.2
      '@esbuild/android-x64': 0.27.2
      '@esbuild/darwin-arm64': 0.27.2
      '@esbuild/darwin-x64': 0.27.2
      '@esbuild/freebsd-arm64': 0.27.2
      '@esbuild/freebsd-x64': 0.27.2
      '@esbuild/linux-arm': 0.27.2
      '@esbuild/linux-arm64': 0.27.2
      '@esbuild/linux-ia32': 0.27.2
      '@esbuild/linux-loong64': 0.27.2
      '@esbuild/linux-mips64el': 0.27.2
      '@esbuild/linux-ppc64': 0.27.2
      '@esbuild/linux-riscv64': 0.27.2
      '@esbuild/linux-s390x': 0.27.2
      '@esbuild/linux-x64': 0.27.2
      '@esbuild/netbsd-arm64': 0.27.2
      '@esbuild/netbsd-x64': 0.27.2
      '@esbuild/openbsd-arm64': 0.27.2
      '@esbuild/openbsd-x64': 0.27.2
      '@esbuild/openharmony-arm64': 0.27.2
      '@esbuild/sunos-x64': 0.27.2
      '@esbuild/win32-arm64': 0.27.2
      '@esbuild/win32-ia32': 0.27.2
      '@esbuild/win32-x64': 0.27.2

  escalade@3.2.0: {}

  escape-string-regexp@4.0.0: {}

  escape-string-regexp@5.0.0: {}

  eslint-plugin-security@3.0.1:
    dependencies:
      safe-regex: 2.1.1

  eslint-plugin-unused-imports@4.3.0(@typescript-eslint/eslint-plugin@8.50.1(@typescript-eslint/parser@8.50.1(eslint@9.39.2(jiti@2.6.1))(typescript@5.9.3))(eslint@9.39.2(jiti@2.6.1))(typescript@5.9.3))(eslint@9.39.2(jiti@2.6.1)):
    dependencies:
      eslint: 9.39.2(jiti@2.6.1)
    optionalDependencies:
      '@typescript-eslint/eslint-plugin': 8.50.1(@typescript-eslint/parser@8.50.1(eslint@9.39.2(jiti@2.6.1))(typescript@5.9.3))(eslint@9.39.2(jiti@2.6.1))(typescript@5.9.3)

  eslint-scope@8.4.0:
    dependencies:
      esrecurse: 4.3.0
      estraverse: 5.3.0

  eslint-visitor-keys@3.4.3: {}

  eslint-visitor-keys@4.2.1: {}

  eslint@9.39.2(jiti@2.6.1):
    dependencies:
      '@eslint-community/eslint-utils': 4.9.0(eslint@9.39.2(jiti@2.6.1))
      '@eslint-community/regexpp': 4.12.2
      '@eslint/config-array': 0.21.1
      '@eslint/config-helpers': 0.4.2
      '@eslint/core': 0.17.0
      '@eslint/eslintrc': 3.3.1
      '@eslint/js': 9.39.2
      '@eslint/plugin-kit': 0.4.1
      '@humanfs/node': 0.16.7
      '@humanwhocodes/module-importer': 1.0.1
      '@humanwhocodes/retry': 0.4.3
      '@types/estree': 1.0.8
      ajv: 6.12.6
      chalk: 4.1.2
      cross-spawn: 7.0.6
      debug: 4.4.3
      escape-string-regexp: 4.0.0
      eslint-scope: 8.4.0
      eslint-visitor-keys: 4.2.1
      espree: 10.4.0
      esquery: 1.6.0
      esutils: 2.0.3
      fast-deep-equal: 3.1.3
      file-entry-cache: 8.0.0
      find-up: 5.0.0
      glob-parent: 6.0.2
      ignore: 5.3.2
      imurmurhash: 0.1.4
      is-glob: 4.0.3
      json-stable-stringify-without-jsonify: 1.0.1
      lodash.merge: 4.6.2
      minimatch: 3.1.2
      natural-compare: 1.4.0
      optionator: 0.9.4
    optionalDependencies:
      jiti: 2.6.1
    transitivePeerDependencies:
      - supports-color

  esm@3.2.25: {}

  espree@10.4.0:
    dependencies:
      acorn: 8.15.0
      acorn-jsx: 5.3.2(acorn@8.15.0)
      eslint-visitor-keys: 4.2.1

  esquery@1.6.0:
    dependencies:
      estraverse: 5.3.0

  esrecurse@4.3.0:
    dependencies:
      estraverse: 5.3.0

  estraverse@5.3.0: {}

  estree-util-attach-comments@3.0.0:
    dependencies:
      '@types/estree': 1.0.8

  estree-util-build-jsx@3.0.1:
    dependencies:
      '@types/estree-jsx': 1.0.5
      devlop: 1.1.0
      estree-util-is-identifier-name: 3.0.0
      estree-walker: 3.0.3

  estree-util-is-identifier-name@2.1.0: {}

  estree-util-is-identifier-name@3.0.0: {}

  estree-util-scope@1.0.0:
    dependencies:
      '@types/estree': 1.0.8
      devlop: 1.1.0

  estree-util-to-js@2.0.0:
    dependencies:
      '@types/estree-jsx': 1.0.5
      astring: 1.9.0
      source-map: 0.7.6

  estree-util-value-to-estree@3.5.0:
    dependencies:
      '@types/estree': 1.0.8

  estree-util-visit@2.0.0:
    dependencies:
      '@types/estree-jsx': 1.0.5
      '@types/unist': 3.0.3

  estree-walker@3.0.3:
    dependencies:
      '@types/estree': 1.0.8

  esutils@2.0.3: {}

  eventemitter3@5.0.1: {}

  eventsource-parser@3.0.6: {}

  execa@8.0.1:
    dependencies:
      cross-spawn: 7.0.6
      get-stream: 8.0.1
      human-signals: 5.0.0
      is-stream: 3.0.0
      merge-stream: 2.0.0
      npm-run-path: 5.3.0
      onetime: 6.0.0
      signal-exit: 4.1.0
      strip-final-newline: 3.0.0

  expect-type@1.3.0: {}

  exsolve@1.0.8: {}

  extend-shallow@2.0.1:
    dependencies:
      is-extendable: 0.1.1

  extend@3.0.2: {}

  fast-deep-equal@3.1.3: {}

  fast-glob@3.3.1:
    dependencies:
      '@nodelib/fs.stat': 2.0.5
      '@nodelib/fs.walk': 1.2.8
      glob-parent: 5.1.2
      merge2: 1.4.1
      micromatch: 4.0.8

  fast-glob@3.3.3:
    dependencies:
      '@nodelib/fs.stat': 2.0.5
      '@nodelib/fs.walk': 1.2.8
      glob-parent: 5.1.2
      merge2: 1.4.1
      micromatch: 4.0.8

  fast-json-stable-stringify@2.1.0: {}

  fast-levenshtein@2.0.6: {}

  fast-uri@3.1.0: {}

  fast-xml-parser@5.3.3:
    dependencies:
      strnum: 2.1.1

  fastq@1.19.1:
    dependencies:
      reusify: 1.1.0

  fault@2.0.1:
    dependencies:
      format: 0.2.2

  fdir@6.5.0(picomatch@4.0.3):
    optionalDependencies:
      picomatch: 4.0.3

  file-entry-cache@8.0.0:
    dependencies:
      flat-cache: 4.0.1

  fill-range@7.1.1:
    dependencies:
      to-regex-range: 5.0.1

  find-up@5.0.0:
    dependencies:
      locate-path: 6.0.0
      path-exists: 4.0.0

  find-up@7.0.0:
    dependencies:
      locate-path: 7.2.0
      path-exists: 5.0.0
      unicorn-magic: 0.1.0

  flat-cache@4.0.1:
    dependencies:
      flatted: 3.3.3
      keyv: 4.5.4

  flatbuffers@25.9.23: {}

  flatted@3.3.3: {}

  format@0.2.2: {}

  fraction.js@5.3.4: {}

  fsevents@2.3.3:
    optional: true

  get-caller-file@2.0.5: {}

  get-east-asian-width@1.4.0: {}

  get-nonce@1.0.1: {}

  get-stream@8.0.1: {}

  get-tsconfig@4.13.0:
    dependencies:
      resolve-pkg-maps: 1.0.0

  git-raw-commits@4.0.0:
    dependencies:
      dargs: 8.1.0
      meow: 12.1.1
      split2: 4.2.0

  github-slugger@2.0.0: {}

  glob-parent@5.1.2:
    dependencies:
      is-glob: 4.0.3

  glob-parent@6.0.2:
    dependencies:
      is-glob: 4.0.3

  glob@13.0.0:
    dependencies:
      minimatch: 10.1.1
      minipass: 7.1.2
      path-scurry: 2.0.1

  global-agent@3.0.0:
    dependencies:
      boolean: 3.2.0
      es6-error: 4.1.1
      matcher: 3.0.0
      roarr: 2.15.4
      semver: 7.7.3
      serialize-error: 7.0.1

  global-directory@4.0.1:
    dependencies:
      ini: 4.1.1

  globals@14.0.0: {}

  globals@15.15.0: {}

  globalthis@1.0.4:
    dependencies:
      define-properties: 1.2.1
      gopd: 1.2.0

  globrex@0.1.2: {}

  gopd@1.2.0: {}

  graceful-fs@4.2.11: {}

  gray-matter@4.0.3:
    dependencies:
      js-yaml: 4.1.1
      kind-of: 6.0.3
      section-matter: 1.0.0
      strip-bom-string: 1.0.0

  guid-typescript@1.0.9: {}

  hachure-fill@0.5.2: {}

  has-flag@4.0.0: {}

  has-property-descriptors@1.0.2:
    dependencies:
      es-define-property: 1.0.1

  hast-util-from-dom@5.0.1:
    dependencies:
      '@types/hast': 3.0.4
      hastscript: 9.0.1
      web-namespaces: 2.0.1

  hast-util-from-html-isomorphic@2.0.0:
    dependencies:
      '@types/hast': 3.0.4
      hast-util-from-dom: 5.0.1
      hast-util-from-html: 2.0.3
      unist-util-remove-position: 5.0.0

  hast-util-from-html@2.0.3:
    dependencies:
      '@types/hast': 3.0.4
      devlop: 1.1.0
      hast-util-from-parse5: 8.0.3
      parse5: 7.3.0
      vfile: 6.0.3
      vfile-message: 4.0.3

  hast-util-from-parse5@8.0.3:
    dependencies:
      '@types/hast': 3.0.4
      '@types/unist': 3.0.3
      devlop: 1.1.0
      hastscript: 9.0.1
      property-information: 7.1.0
      vfile: 6.0.3
      vfile-location: 5.0.3
      web-namespaces: 2.0.1

  hast-util-is-element@3.0.0:
    dependencies:
      '@types/hast': 3.0.4

  hast-util-parse-selector@4.0.0:
    dependencies:
      '@types/hast': 3.0.4

  hast-util-raw@9.1.0:
    dependencies:
      '@types/hast': 3.0.4
      '@types/unist': 3.0.3
      '@ungap/structured-clone': 1.3.0
      hast-util-from-parse5: 8.0.3
      hast-util-to-parse5: 8.0.0
      html-void-elements: 3.0.0
      mdast-util-to-hast: 13.2.1
      parse5: 7.3.0
      unist-util-position: 5.0.0
      unist-util-visit: 5.0.0
      vfile: 6.0.3
      web-namespaces: 2.0.1
      zwitch: 2.0.4

  hast-util-to-estree@3.1.3:
    dependencies:
      '@types/estree': 1.0.8
      '@types/estree-jsx': 1.0.5
      '@types/hast': 3.0.4
      comma-separated-tokens: 2.0.3
      devlop: 1.1.0
      estree-util-attach-comments: 3.0.0
      estree-util-is-identifier-name: 3.0.0
      hast-util-whitespace: 3.0.0
      mdast-util-mdx-expression: 2.0.1
      mdast-util-mdx-jsx: 3.2.0
      mdast-util-mdxjs-esm: 2.0.1
      property-information: 7.1.0
      space-separated-tokens: 2.0.2
      style-to-js: 1.1.21
      unist-util-position: 5.0.0
      zwitch: 2.0.4
    transitivePeerDependencies:
      - supports-color

  hast-util-to-html@9.0.5:
    dependencies:
      '@types/hast': 3.0.4
      '@types/unist': 3.0.3
      ccount: 2.0.1
      comma-separated-tokens: 2.0.3
      hast-util-whitespace: 3.0.0
      html-void-elements: 3.0.0
      mdast-util-to-hast: 13.2.1
      property-information: 7.1.0
      space-separated-tokens: 2.0.2
      stringify-entities: 4.0.4
      zwitch: 2.0.4

  hast-util-to-jsx-runtime@2.3.6:
    dependencies:
      '@types/estree': 1.0.8
      '@types/hast': 3.0.4
      '@types/unist': 3.0.3
      comma-separated-tokens: 2.0.3
      devlop: 1.1.0
      estree-util-is-identifier-name: 3.0.0
      hast-util-whitespace: 3.0.0
      mdast-util-mdx-expression: 2.0.1
      mdast-util-mdx-jsx: 3.2.0
      mdast-util-mdxjs-esm: 2.0.1
      property-information: 7.1.0
      space-separated-tokens: 2.0.2
      style-to-js: 1.1.21
      unist-util-position: 5.0.0
      vfile-message: 4.0.3
    transitivePeerDependencies:
      - supports-color

  hast-util-to-parse5@8.0.0:
    dependencies:
      '@types/hast': 3.0.4
      comma-separated-tokens: 2.0.3
      devlop: 1.1.0
      property-information: 6.5.0
      space-separated-tokens: 2.0.2
      web-namespaces: 2.0.1
      zwitch: 2.0.4

  hast-util-to-string@3.0.1:
    dependencies:
      '@types/hast': 3.0.4

  hast-util-to-text@4.0.2:
    dependencies:
      '@types/hast': 3.0.4
      '@types/unist': 3.0.3
      hast-util-is-element: 3.0.0
      unist-util-find-after: 5.0.0

  hast-util-whitespace@3.0.0:
    dependencies:
      '@types/hast': 3.0.4

  hastscript@9.0.1:
    dependencies:
      '@types/hast': 3.0.4
      comma-separated-tokens: 2.0.3
      hast-util-parse-selector: 4.0.0
      property-information: 7.1.0
      space-separated-tokens: 2.0.2

  html-encoding-sniffer@6.0.0:
    dependencies:
      '@exodus/bytes': 1.7.0
    transitivePeerDependencies:
      - '@exodus/crypto'

  html-escaper@2.0.2: {}

  html-url-attributes@3.0.1: {}

  html-void-elements@3.0.0: {}

  http-proxy-agent@7.0.2:
    dependencies:
      agent-base: 7.1.4
      debug: 4.4.3
    transitivePeerDependencies:
      - supports-color

  https-proxy-agent@7.0.6:
    dependencies:
      agent-base: 7.1.4
      debug: 4.4.3
    transitivePeerDependencies:
      - supports-color

  human-signals@5.0.0: {}

  husky@9.1.7: {}

  iconv-lite@0.6.3:
    dependencies:
      safer-buffer: 2.1.2

  ignore@5.3.2: {}

  ignore@7.0.5: {}

  import-fresh@3.3.1:
    dependencies:
      parent-module: 1.0.1
      resolve-from: 4.0.0

  import-meta-resolve@4.2.0: {}

  imurmurhash@0.1.4: {}

  ini@4.1.1: {}

  inline-style-parser@0.2.7: {}

  internmap@1.0.1: {}

  internmap@2.0.3: {}

  is-alphabetical@2.0.1: {}

  is-alphanumerical@2.0.1:
    dependencies:
      is-alphabetical: 2.0.1
      is-decimal: 2.0.1

  is-arrayish@0.2.1: {}

  is-buffer@2.0.5: {}

  is-decimal@2.0.1: {}

  is-docker@3.0.0: {}

  is-extendable@0.1.1: {}

  is-extglob@2.1.1: {}

  is-fullwidth-code-point@3.0.0: {}

  is-fullwidth-code-point@5.1.0:
    dependencies:
      get-east-asian-width: 1.4.0

  is-glob@4.0.3:
    dependencies:
      is-extglob: 2.1.1

  is-hexadecimal@2.0.1: {}

  is-inside-container@1.0.0:
    dependencies:
      is-docker: 3.0.0

  is-node-process@1.2.0: {}

  is-number@7.0.0: {}

  is-obj@2.0.0: {}

  is-plain-obj@4.1.0: {}

  is-potential-custom-element-name@1.0.1: {}

  is-stream@3.0.0: {}

  is-text-path@2.0.0:
    dependencies:
      text-extensions: 2.4.0

  is-wsl@3.1.0:
    dependencies:
      is-inside-container: 1.0.0

  is64bit@2.0.0:
    dependencies:
      system-architecture: 0.1.0

  isexe@2.0.0: {}

  istanbul-lib-coverage@3.2.2: {}

  istanbul-lib-report@3.0.1:
    dependencies:
      istanbul-lib-coverage: 3.2.2
      make-dir: 4.0.0
      supports-color: 7.2.0

  istanbul-lib-source-maps@5.0.6:
    dependencies:
      '@jridgewell/trace-mapping': 0.3.31
      debug: 4.4.3
      istanbul-lib-coverage: 3.2.2
    transitivePeerDependencies:
      - supports-color

  istanbul-reports@3.2.0:
    dependencies:
      html-escaper: 2.0.2
      istanbul-lib-report: 3.0.1

  jiti@2.6.1: {}

  js-tokens@4.0.0: {}

  js-tokens@9.0.1: {}

  js-yaml@4.1.1:
    dependencies:
      argparse: 2.0.1

  jsdom@27.4.0:
    dependencies:
      '@acemir/cssom': 0.9.30
      '@asamuzakjp/dom-selector': 6.7.6
      '@exodus/bytes': 1.7.0
      cssstyle: 5.3.5
      data-urls: 6.0.0
      decimal.js: 10.6.0
      html-encoding-sniffer: 6.0.0
      http-proxy-agent: 7.0.2
      https-proxy-agent: 7.0.6
      is-potential-custom-element-name: 1.0.1
      parse5: 8.0.0
      saxes: 6.0.0
      symbol-tree: 3.2.4
      tough-cookie: 6.0.0
      w3c-xmlserializer: 5.0.0
      webidl-conversions: 8.0.0
      whatwg-mimetype: 4.0.0
      whatwg-url: 15.1.0
      ws: 8.18.3
      xml-name-validator: 5.0.0
    transitivePeerDependencies:
      - '@exodus/crypto'
      - bufferutil
      - supports-color
      - utf-8-validate

  json-buffer@3.0.1: {}

  json-parse-even-better-errors@2.3.1: {}

  json-schema-traverse@0.4.1: {}

  json-schema-traverse@1.0.0: {}

  json-schema@0.4.0: {}

  json-stable-stringify-without-jsonify@1.0.1: {}

  json-stringify-safe@5.0.1: {}

  jsonparse@1.3.1: {}

  katex@0.16.25:
    dependencies:
      commander: 8.3.0

  keyv@4.5.4:
    dependencies:
      json-buffer: 3.0.1

  khroma@2.1.0: {}

  kind-of@6.0.3: {}

  kolorist@1.8.0: {}

  langium@3.3.1:
    dependencies:
      chevrotain: 11.0.3
      chevrotain-allstar: 0.3.1(chevrotain@11.0.3)
      vscode-languageserver: 9.0.1
      vscode-languageserver-textdocument: 1.0.12
      vscode-uri: 3.0.8

  layout-base@1.0.2: {}

  layout-base@2.0.1: {}

  levn@0.4.1:
    dependencies:
      prelude-ls: 1.2.1
      type-check: 0.4.0

  lightningcss-android-arm64@1.30.2:
    optional: true

  lightningcss-darwin-arm64@1.30.2:
    optional: true

  lightningcss-darwin-x64@1.30.2:
    optional: true

  lightningcss-freebsd-x64@1.30.2:
    optional: true

  lightningcss-linux-arm-gnueabihf@1.30.2:
    optional: true

  lightningcss-linux-arm64-gnu@1.30.2:
    optional: true

  lightningcss-linux-arm64-musl@1.30.2:
    optional: true

  lightningcss-linux-x64-gnu@1.30.2:
    optional: true

  lightningcss-linux-x64-musl@1.30.2:
    optional: true

  lightningcss-win32-arm64-msvc@1.30.2:
    optional: true

  lightningcss-win32-x64-msvc@1.30.2:
    optional: true

  lightningcss@1.30.2:
    dependencies:
      detect-libc: 2.1.2
    optionalDependencies:
      lightningcss-android-arm64: 1.30.2
      lightningcss-darwin-arm64: 1.30.2
      lightningcss-darwin-x64: 1.30.2
      lightningcss-freebsd-x64: 1.30.2
      lightningcss-linux-arm-gnueabihf: 1.30.2
      lightningcss-linux-arm64-gnu: 1.30.2
      lightningcss-linux-arm64-musl: 1.30.2
      lightningcss-linux-x64-gnu: 1.30.2
      lightningcss-linux-x64-musl: 1.30.2
      lightningcss-win32-arm64-msvc: 1.30.2
      lightningcss-win32-x64-msvc: 1.30.2

  lines-and-columns@1.2.4: {}

  lint-staged@16.2.7:
    dependencies:
      commander: 14.0.2
      listr2: 9.0.5
      micromatch: 4.0.8
      nano-spawn: 2.0.0
      pidtree: 0.6.0
      string-argv: 0.3.2
      yaml: 2.8.2

  listr2@9.0.5:
    dependencies:
      cli-truncate: 5.1.1
      colorette: 2.0.20
      eventemitter3: 5.0.1
      log-update: 6.1.0
      rfdc: 1.4.1
      wrap-ansi: 9.0.2

  local-pkg@1.1.2:
    dependencies:
      mlly: 1.8.0
      pkg-types: 2.3.0
      quansync: 0.2.11

  locate-path@6.0.0:
    dependencies:
      p-locate: 5.0.0

  locate-path@7.2.0:
    dependencies:
      p-locate: 6.0.0

  lodash-es@4.17.21: {}

  lodash.camelcase@4.3.0: {}

  lodash.isplainobject@4.0.6: {}

  lodash.kebabcase@4.1.1: {}

  lodash.merge@4.6.2: {}

  lodash.mergewith@4.6.2: {}

  lodash.snakecase@4.1.1: {}

  lodash.startcase@4.4.0: {}

  lodash.uniq@4.5.0: {}

  lodash.upperfirst@4.3.1: {}

  log-update@6.1.0:
    dependencies:
      ansi-escapes: 7.2.0
      cli-cursor: 5.0.0
      slice-ansi: 7.1.2
      strip-ansi: 7.1.2
      wrap-ansi: 9.0.2

  long@5.3.2: {}

  longest-streak@3.1.0: {}

  lru-cache@11.2.2: {}

  lru-cache@11.2.4: {}

  lucide-react@0.562.0(react@19.2.3):
    dependencies:
      react: 19.2.3

  lucide-react@0.562.0(react@19.2.3):
    dependencies:
      react: 19.2.3

  lz-string@1.5.0: {}

  magic-string@0.30.21:
    dependencies:
      '@jridgewell/sourcemap-codec': 1.5.5

  magicast@0.5.1:
    dependencies:
      '@babel/parser': 7.28.5
      '@babel/types': 7.28.5
      source-map-js: 1.2.1

  make-dir@4.0.0:
    dependencies:
      semver: 7.7.3

  markdown-extensions@2.0.0: {}

  markdown-table@3.0.4: {}

  marked@16.4.2: {}

  matcher@3.0.0:
    dependencies:
      escape-string-regexp: 4.0.0

  mathjax-full@3.2.2:
    dependencies:
      esm: 3.2.25
      mhchemparser: 4.2.1
      mj-context-menu: 0.6.1
      speech-rule-engine: 4.1.2

  mdast-util-find-and-replace@3.0.2:
    dependencies:
      '@types/mdast': 4.0.4
      escape-string-regexp: 5.0.0
      unist-util-is: 6.0.1
      unist-util-visit-parents: 6.0.2

  mdast-util-from-markdown@2.0.2:
    dependencies:
      '@types/mdast': 4.0.4
      '@types/unist': 3.0.3
      decode-named-character-reference: 1.2.0
      devlop: 1.1.0
      mdast-util-to-string: 4.0.0
      micromark: 4.0.2
      micromark-util-decode-numeric-character-reference: 2.0.2
      micromark-util-decode-string: 2.0.1
      micromark-util-normalize-identifier: 2.0.1
      micromark-util-symbol: 2.0.1
      micromark-util-types: 2.0.2
      unist-util-stringify-position: 4.0.0
    transitivePeerDependencies:
      - supports-color

  mdast-util-frontmatter@2.0.1:
    dependencies:
      '@types/mdast': 4.0.4
      devlop: 1.1.0
      escape-string-regexp: 5.0.0
      mdast-util-from-markdown: 2.0.2
      mdast-util-to-markdown: 2.1.2
      micromark-extension-frontmatter: 2.0.0
    transitivePeerDependencies:
      - supports-color

  mdast-util-gfm-autolink-literal@2.0.1:
    dependencies:
      '@types/mdast': 4.0.4
      ccount: 2.0.1
      devlop: 1.1.0
      mdast-util-find-and-replace: 3.0.2
      micromark-util-character: 2.1.1

  mdast-util-gfm-footnote@2.1.0:
    dependencies:
      '@types/mdast': 4.0.4
      devlop: 1.1.0
      mdast-util-from-markdown: 2.0.2
      mdast-util-to-markdown: 2.1.2
      micromark-util-normalize-identifier: 2.0.1
    transitivePeerDependencies:
      - supports-color

  mdast-util-gfm-strikethrough@2.0.0:
    dependencies:
      '@types/mdast': 4.0.4
      mdast-util-from-markdown: 2.0.2
      mdast-util-to-markdown: 2.1.2
    transitivePeerDependencies:
      - supports-color

  mdast-util-gfm-table@2.0.0:
    dependencies:
      '@types/mdast': 4.0.4
      devlop: 1.1.0
      markdown-table: 3.0.4
      mdast-util-from-markdown: 2.0.2
      mdast-util-to-markdown: 2.1.2
    transitivePeerDependencies:
      - supports-color

  mdast-util-gfm-task-list-item@2.0.0:
    dependencies:
      '@types/mdast': 4.0.4
      devlop: 1.1.0
      mdast-util-from-markdown: 2.0.2
      mdast-util-to-markdown: 2.1.2
    transitivePeerDependencies:
      - supports-color

  mdast-util-gfm@3.1.0:
    dependencies:
      mdast-util-from-markdown: 2.0.2
      mdast-util-gfm-autolink-literal: 2.0.1
      mdast-util-gfm-footnote: 2.1.0
      mdast-util-gfm-strikethrough: 2.0.0
      mdast-util-gfm-table: 2.0.0
      mdast-util-gfm-task-list-item: 2.0.0
      mdast-util-to-markdown: 2.1.2
    transitivePeerDependencies:
      - supports-color

  mdast-util-math@3.0.0:
    dependencies:
      '@types/hast': 3.0.4
      '@types/mdast': 4.0.4
      devlop: 1.1.0
      longest-streak: 3.1.0
      mdast-util-from-markdown: 2.0.2
      mdast-util-to-markdown: 2.1.2
      unist-util-remove-position: 5.0.0
    transitivePeerDependencies:
      - supports-color

  mdast-util-mdx-expression@2.0.1:
    dependencies:
      '@types/estree-jsx': 1.0.5
      '@types/hast': 3.0.4
      '@types/mdast': 4.0.4
      devlop: 1.1.0
      mdast-util-from-markdown: 2.0.2
      mdast-util-to-markdown: 2.1.2
    transitivePeerDependencies:
      - supports-color

  mdast-util-mdx-jsx@3.2.0:
    dependencies:
      '@types/estree-jsx': 1.0.5
      '@types/hast': 3.0.4
      '@types/mdast': 4.0.4
      '@types/unist': 3.0.3
      ccount: 2.0.1
      devlop: 1.1.0
      mdast-util-from-markdown: 2.0.2
      mdast-util-to-markdown: 2.1.2
      parse-entities: 4.0.2
      stringify-entities: 4.0.4
      unist-util-stringify-position: 4.0.0
      vfile-message: 4.0.3
    transitivePeerDependencies:
      - supports-color

  mdast-util-mdx@3.0.0:
    dependencies:
      mdast-util-from-markdown: 2.0.2
      mdast-util-mdx-expression: 2.0.1
      mdast-util-mdx-jsx: 3.2.0
      mdast-util-mdxjs-esm: 2.0.1
      mdast-util-to-markdown: 2.1.2
    transitivePeerDependencies:
      - supports-color

  mdast-util-mdxjs-esm@2.0.1:
    dependencies:
      '@types/estree-jsx': 1.0.5
      '@types/hast': 3.0.4
      '@types/mdast': 4.0.4
      devlop: 1.1.0
      mdast-util-from-markdown: 2.0.2
      mdast-util-to-markdown: 2.1.2
    transitivePeerDependencies:
      - supports-color

  mdast-util-phrasing@4.1.0:
    dependencies:
      '@types/mdast': 4.0.4
      unist-util-is: 6.0.1

  mdast-util-to-hast@13.2.1:
    dependencies:
      '@types/hast': 3.0.4
      '@types/mdast': 4.0.4
      '@ungap/structured-clone': 1.3.0
      devlop: 1.1.0
      micromark-util-sanitize-uri: 2.0.1
      trim-lines: 3.0.1
      unist-util-position: 5.0.0
      unist-util-visit: 5.0.0
      vfile: 6.0.3

  mdast-util-to-markdown@2.1.2:
    dependencies:
      '@types/mdast': 4.0.4
      '@types/unist': 3.0.3
      longest-streak: 3.1.0
      mdast-util-phrasing: 4.1.0
      mdast-util-to-string: 4.0.0
      micromark-util-classify-character: 2.0.1
      micromark-util-decode-string: 2.0.1
      unist-util-visit: 5.0.0
      zwitch: 2.0.4

  mdast-util-to-string@4.0.0:
    dependencies:
      '@types/mdast': 4.0.4

  mdn-data@2.12.2: {}

  meow@12.1.1: {}

  merge-stream@2.0.0: {}

  merge2@1.4.1: {}

  mermaid@11.12.2:
    dependencies:
      '@braintree/sanitize-url': 7.1.1
      '@iconify/utils': 3.0.2
      '@mermaid-js/parser': 0.6.3
      '@types/d3': 7.4.3
      cytoscape: 3.33.1
      cytoscape-cose-bilkent: 4.1.0(cytoscape@3.33.1)
      cytoscape-fcose: 2.2.0(cytoscape@3.33.1)
      d3: 7.9.0
      d3-sankey: 0.12.3
      dagre-d3-es: 7.0.13
      dayjs: 1.11.19
      dompurify: 3.3.0
      katex: 0.16.25
      khroma: 2.1.0
      lodash-es: 4.17.21
      marked: 16.4.2
      roughjs: 4.6.6
      stylis: 4.3.6
      ts-dedent: 2.2.0
      uuid: 11.1.0
    transitivePeerDependencies:
      - supports-color

  mhchemparser@4.2.1: {}

  micromark-core-commonmark@2.0.3:
    dependencies:
      decode-named-character-reference: 1.2.0
      devlop: 1.1.0
      micromark-factory-destination: 2.0.1
      micromark-factory-label: 2.0.1
      micromark-factory-space: 2.0.1
      micromark-factory-title: 2.0.1
      micromark-factory-whitespace: 2.0.1
      micromark-util-character: 2.1.1
      micromark-util-chunked: 2.0.1
      micromark-util-classify-character: 2.0.1
      micromark-util-html-tag-name: 2.0.1
      micromark-util-normalize-identifier: 2.0.1
      micromark-util-resolve-all: 2.0.1
      micromark-util-subtokenize: 2.1.0
      micromark-util-symbol: 2.0.1
      micromark-util-types: 2.0.2

  micromark-extension-frontmatter@2.0.0:
    dependencies:
      fault: 2.0.1
      micromark-util-character: 2.1.1
      micromark-util-symbol: 2.0.1
      micromark-util-types: 2.0.2

  micromark-extension-gfm-autolink-literal@2.1.0:
    dependencies:
      micromark-util-character: 2.1.1
      micromark-util-sanitize-uri: 2.0.1
      micromark-util-symbol: 2.0.1
      micromark-util-types: 2.0.2

  micromark-extension-gfm-footnote@2.1.0:
    dependencies:
      devlop: 1.1.0
      micromark-core-commonmark: 2.0.3
      micromark-factory-space: 2.0.1
      micromark-util-character: 2.1.1
      micromark-util-normalize-identifier: 2.0.1
      micromark-util-sanitize-uri: 2.0.1
      micromark-util-symbol: 2.0.1
      micromark-util-types: 2.0.2

  micromark-extension-gfm-strikethrough@2.1.0:
    dependencies:
      devlop: 1.1.0
      micromark-util-chunked: 2.0.1
      micromark-util-classify-character: 2.0.1
      micromark-util-resolve-all: 2.0.1
      micromark-util-symbol: 2.0.1
      micromark-util-types: 2.0.2

  micromark-extension-gfm-table@2.1.1:
    dependencies:
      devlop: 1.1.0
      micromark-factory-space: 2.0.1
      micromark-util-character: 2.1.1
      micromark-util-symbol: 2.0.1
      micromark-util-types: 2.0.2

  micromark-extension-gfm-tagfilter@2.0.0:
    dependencies:
      micromark-util-types: 2.0.2

  micromark-extension-gfm-task-list-item@2.1.0:
    dependencies:
      devlop: 1.1.0
      micromark-factory-space: 2.0.1
      micromark-util-character: 2.1.1
      micromark-util-symbol: 2.0.1
      micromark-util-types: 2.0.2

  micromark-extension-gfm@3.0.0:
    dependencies:
      micromark-extension-gfm-autolink-literal: 2.1.0
      micromark-extension-gfm-footnote: 2.1.0
      micromark-extension-gfm-strikethrough: 2.1.0
      micromark-extension-gfm-table: 2.1.1
      micromark-extension-gfm-tagfilter: 2.0.0
      micromark-extension-gfm-task-list-item: 2.1.0
      micromark-util-combine-extensions: 2.0.1
      micromark-util-types: 2.0.2

  micromark-extension-math@3.1.0:
    dependencies:
      '@types/katex': 0.16.7
      devlop: 1.1.0
      katex: 0.16.25
      micromark-factory-space: 2.0.1
      micromark-util-character: 2.1.1
      micromark-util-symbol: 2.0.1
      micromark-util-types: 2.0.2

  micromark-extension-mdx-expression@3.0.1:
    dependencies:
      '@types/estree': 1.0.8
      devlop: 1.1.0
      micromark-factory-mdx-expression: 2.0.3
      micromark-factory-space: 2.0.1
      micromark-util-character: 2.1.1
      micromark-util-events-to-acorn: 2.0.3
      micromark-util-symbol: 2.0.1
      micromark-util-types: 2.0.2

  micromark-extension-mdx-jsx@3.0.2:
    dependencies:
      '@types/estree': 1.0.8
      devlop: 1.1.0
      estree-util-is-identifier-name: 3.0.0
      micromark-factory-mdx-expression: 2.0.3
      micromark-factory-space: 2.0.1
      micromark-util-character: 2.1.1
      micromark-util-events-to-acorn: 2.0.3
      micromark-util-symbol: 2.0.1
      micromark-util-types: 2.0.2
      vfile-message: 4.0.3

  micromark-extension-mdx-md@2.0.0:
    dependencies:
      micromark-util-types: 2.0.2

  micromark-extension-mdxjs-esm@3.0.0:
    dependencies:
      '@types/estree': 1.0.8
      devlop: 1.1.0
      micromark-core-commonmark: 2.0.3
      micromark-util-character: 2.1.1
      micromark-util-events-to-acorn: 2.0.3
      micromark-util-symbol: 2.0.1
      micromark-util-types: 2.0.2
      unist-util-position-from-estree: 2.0.0
      vfile-message: 4.0.3

  micromark-extension-mdxjs@3.0.0:
    dependencies:
      acorn: 8.15.0
      acorn-jsx: 5.3.2(acorn@8.15.0)
      micromark-extension-mdx-expression: 3.0.1
      micromark-extension-mdx-jsx: 3.0.2
      micromark-extension-mdx-md: 2.0.0
      micromark-extension-mdxjs-esm: 3.0.0
      micromark-util-combine-extensions: 2.0.1
      micromark-util-types: 2.0.2

  micromark-factory-destination@2.0.1:
    dependencies:
      micromark-util-character: 2.1.1
      micromark-util-symbol: 2.0.1
      micromark-util-types: 2.0.2

  micromark-factory-label@2.0.1:
    dependencies:
      devlop: 1.1.0
      micromark-util-character: 2.1.1
      micromark-util-symbol: 2.0.1
      micromark-util-types: 2.0.2

  micromark-factory-mdx-expression@2.0.3:
    dependencies:
      '@types/estree': 1.0.8
      devlop: 1.1.0
      micromark-factory-space: 2.0.1
      micromark-util-character: 2.1.1
      micromark-util-events-to-acorn: 2.0.3
      micromark-util-symbol: 2.0.1
      micromark-util-types: 2.0.2
      unist-util-position-from-estree: 2.0.0
      vfile-message: 4.0.3

  micromark-factory-space@2.0.1:
    dependencies:
      micromark-util-character: 2.1.1
      micromark-util-types: 2.0.2

  micromark-factory-title@2.0.1:
    dependencies:
      micromark-factory-space: 2.0.1
      micromark-util-character: 2.1.1
      micromark-util-symbol: 2.0.1
      micromark-util-types: 2.0.2

  micromark-factory-whitespace@2.0.1:
    dependencies:
      micromark-factory-space: 2.0.1
      micromark-util-character: 2.1.1
      micromark-util-symbol: 2.0.1
      micromark-util-types: 2.0.2

  micromark-util-character@2.1.1:
    dependencies:
      micromark-util-symbol: 2.0.1
      micromark-util-types: 2.0.2

  micromark-util-chunked@2.0.1:
    dependencies:
      micromark-util-symbol: 2.0.1

  micromark-util-classify-character@2.0.1:
    dependencies:
      micromark-util-character: 2.1.1
      micromark-util-symbol: 2.0.1
      micromark-util-types: 2.0.2

  micromark-util-combine-extensions@2.0.1:
    dependencies:
      micromark-util-chunked: 2.0.1
      micromark-util-types: 2.0.2

  micromark-util-decode-numeric-character-reference@2.0.2:
    dependencies:
      micromark-util-symbol: 2.0.1

  micromark-util-decode-string@2.0.1:
    dependencies:
      decode-named-character-reference: 1.2.0
      micromark-util-character: 2.1.1
      micromark-util-decode-numeric-character-reference: 2.0.2
      micromark-util-symbol: 2.0.1

  micromark-util-encode@2.0.1: {}

  micromark-util-events-to-acorn@2.0.3:
    dependencies:
      '@types/estree': 1.0.8
      '@types/unist': 3.0.3
      devlop: 1.1.0
      estree-util-visit: 2.0.0
      micromark-util-symbol: 2.0.1
      micromark-util-types: 2.0.2
      vfile-message: 4.0.3

  micromark-util-html-tag-name@2.0.1: {}

  micromark-util-normalize-identifier@2.0.1:
    dependencies:
      micromark-util-symbol: 2.0.1

  micromark-util-resolve-all@2.0.1:
    dependencies:
      micromark-util-types: 2.0.2

  micromark-util-sanitize-uri@2.0.1:
    dependencies:
      micromark-util-character: 2.1.1
      micromark-util-encode: 2.0.1
      micromark-util-symbol: 2.0.1

  micromark-util-subtokenize@2.1.0:
    dependencies:
      devlop: 1.1.0
      micromark-util-chunked: 2.0.1
      micromark-util-symbol: 2.0.1
      micromark-util-types: 2.0.2

  micromark-util-symbol@2.0.1: {}

  micromark-util-types@2.0.2: {}

  micromark@4.0.2:
    dependencies:
      '@types/debug': 4.1.12
      debug: 4.4.3
      decode-named-character-reference: 1.2.0
      devlop: 1.1.0
      micromark-core-commonmark: 2.0.3
      micromark-factory-space: 2.0.1
      micromark-util-character: 2.1.1
      micromark-util-chunked: 2.0.1
      micromark-util-combine-extensions: 2.0.1
      micromark-util-decode-numeric-character-reference: 2.0.2
      micromark-util-encode: 2.0.1
      micromark-util-normalize-identifier: 2.0.1
      micromark-util-resolve-all: 2.0.1
      micromark-util-sanitize-uri: 2.0.1
      micromark-util-subtokenize: 2.1.0
      micromark-util-symbol: 2.0.1
      micromark-util-types: 2.0.2
    transitivePeerDependencies:
      - supports-color

  micromatch@4.0.8:
    dependencies:
      braces: 3.0.3
      picomatch: 2.3.1

  mimic-fn@4.0.0: {}

  mimic-function@5.0.1: {}

  minimatch@10.1.1:
    dependencies:
      '@isaacs/brace-expansion': 5.0.0

  minimatch@3.1.2:
    dependencies:
      brace-expansion: 1.1.12

  minimatch@9.0.5:
    dependencies:
      brace-expansion: 2.0.2

  minimist@1.2.8: {}

  minipass@7.1.2: {}

  minizlib@3.1.0:
    dependencies:
      minipass: 7.1.2

  mj-context-menu@0.6.1: {}

  mlly@1.8.0:
    dependencies:
      acorn: 8.15.0
      pathe: 2.0.3
      pkg-types: 1.3.1
      ufo: 1.6.1

  ms@2.1.3: {}

  nano-spawn@2.0.0: {}

  nanoid@3.3.11: {}

  natural-compare@1.4.0: {}

  negotiator@1.0.0: {}

  next-themes@0.4.6(react-dom@19.2.3(react@19.2.3))(react@19.2.3):
    dependencies:
      react: 19.2.3
      react-dom: 19.2.3(react@19.2.3)

  next@16.0.10(@opentelemetry/api@1.9.0)(react-dom@19.2.3(react@19.2.3))(react@19.2.3):
    dependencies:
      '@next/env': 16.0.10
      '@swc/helpers': 0.5.15
      caniuse-lite: 1.0.30001760
      postcss: 8.4.31
      react: 19.2.3
      react-dom: 19.2.3(react@19.2.3)
      styled-jsx: 5.1.6(react@19.2.3)
    optionalDependencies:
      '@next/swc-darwin-arm64': 16.0.10
      '@next/swc-darwin-x64': 16.0.10
      '@next/swc-linux-arm64-gnu': 16.0.10
      '@next/swc-linux-arm64-musl': 16.0.10
      '@next/swc-linux-x64-gnu': 16.0.10
      '@next/swc-linux-x64-musl': 16.0.10
      '@next/swc-win32-arm64-msvc': 16.0.10
      '@next/swc-win32-x64-msvc': 16.0.10
      '@opentelemetry/api': 1.9.0
      sharp: 0.34.5
    transitivePeerDependencies:
      - '@babel/core'
      - babel-plugin-macros

  next@16.1.1(@opentelemetry/api@1.9.0)(react-dom@19.2.3(react@19.2.3))(react@19.2.3):
    dependencies:
      '@next/env': 16.1.1
      '@swc/helpers': 0.5.15
      baseline-browser-mapping: 2.9.11
      caniuse-lite: 1.0.30001761
      postcss: 8.4.31
      react: 19.2.3
      react-dom: 19.2.3(react@19.2.3)
      styled-jsx: 5.1.6(react@19.2.3)
    optionalDependencies:
      '@next/swc-darwin-arm64': 16.1.1
      '@next/swc-darwin-x64': 16.1.1
      '@next/swc-linux-arm64-gnu': 16.1.1
      '@next/swc-linux-arm64-musl': 16.1.1
      '@next/swc-linux-x64-gnu': 16.1.1
      '@next/swc-linux-x64-musl': 16.1.1
      '@next/swc-win32-arm64-msvc': 16.1.1
      '@next/swc-win32-x64-msvc': 16.1.1
      '@opentelemetry/api': 1.9.0
      sharp: 0.34.5
    transitivePeerDependencies:
      - '@babel/core'
      - babel-plugin-macros

  nextra-theme-docs@4.6.1(@types/react@19.2.7)(next@16.1.1(@opentelemetry/api@1.9.0)(react-dom@19.2.3(react@19.2.3))(react@19.2.3))(nextra@4.6.1(next@16.1.1(@opentelemetry/api@1.9.0)(react-dom@19.2.3(react@19.2.3))(react@19.2.3))(react-dom@19.2.3(react@19.2.3))(react@19.2.3)(typescript@5.9.3))(react-dom@19.2.3(react@19.2.3))(react@19.2.3)(use-sync-external-store@1.6.0(react@19.2.3)):
    dependencies:
      '@headlessui/react': 2.2.9(react-dom@19.2.3(react@19.2.3))(react@19.2.3)
      clsx: 2.1.1
      next: 16.1.1(@opentelemetry/api@1.9.0)(react-dom@19.2.3(react@19.2.3))(react@19.2.3)
      next-themes: 0.4.6(react-dom@19.2.3(react@19.2.3))(react@19.2.3)
      nextra: 4.6.1(next@16.1.1(@opentelemetry/api@1.9.0)(react-dom@19.2.3(react@19.2.3))(react@19.2.3))(react-dom@19.2.3(react@19.2.3))(react@19.2.3)(typescript@5.9.3)
      react: 19.2.3
      react-compiler-runtime: 19.1.0-rc.3(react@19.2.3)
      react-dom: 19.2.3(react@19.2.3)
      scroll-into-view-if-needed: 3.1.0
      zod: 4.1.13
      zustand: 5.0.8(@types/react@19.2.7)(react@19.2.3)(use-sync-external-store@1.6.0(react@19.2.3))
    transitivePeerDependencies:
      - '@types/react'
      - immer
      - use-sync-external-store

  nextra@4.6.1(next@16.1.1(@opentelemetry/api@1.9.0)(react-dom@19.2.3(react@19.2.3))(react@19.2.3))(react-dom@19.2.3(react@19.2.3))(react@19.2.3)(typescript@5.9.3):
    dependencies:
      '@formatjs/intl-localematcher': 0.6.2
      '@headlessui/react': 2.2.9(react-dom@19.2.3(react@19.2.3))(react@19.2.3)
      '@mdx-js/mdx': 3.1.1
      '@napi-rs/simple-git': 0.1.22
      '@shikijs/twoslash': 3.15.0(typescript@5.9.3)
      '@theguild/remark-mermaid': 0.3.0(react@19.2.3)
      '@theguild/remark-npm2yarn': 0.3.3
      better-react-mathjax: 2.3.0(react@19.2.3)
      clsx: 2.1.1
      estree-util-to-js: 2.0.0
      estree-util-value-to-estree: 3.5.0
      fast-glob: 3.3.3
      github-slugger: 2.0.0
      hast-util-to-estree: 3.1.3
      katex: 0.16.25
      mdast-util-from-markdown: 2.0.2
      mdast-util-gfm: 3.1.0
      mdast-util-to-hast: 13.2.1
      negotiator: 1.0.0
      next: 16.1.1(@opentelemetry/api@1.9.0)(react-dom@19.2.3(react@19.2.3))(react@19.2.3)
      react: 19.2.3
      react-compiler-runtime: 19.1.0-rc.3(react@19.2.3)
      react-dom: 19.2.3(react@19.2.3)
      react-medium-image-zoom: 5.4.0(react-dom@19.2.3(react@19.2.3))(react@19.2.3)
      rehype-katex: 7.0.1
      rehype-pretty-code: 0.14.1(shiki@3.15.0)
      rehype-raw: 7.0.0
      remark-frontmatter: 5.0.0
      remark-gfm: 4.0.1
      remark-math: 6.0.0
      remark-reading-time: 2.0.2
      remark-smartypants: 3.0.2
      server-only: 0.0.1
      shiki: 3.15.0
      slash: 5.1.0
      title: 4.0.1
      ts-morph: 27.0.2
      unist-util-remove: 4.0.0
      unist-util-visit: 5.0.0
      unist-util-visit-children: 3.0.0
      yaml: 2.8.2
      zod: 4.1.13
    transitivePeerDependencies:
      - supports-color
      - typescript

  nlcst-to-string@4.0.0:
    dependencies:
      '@types/nlcst': 2.0.3

  node-releases@2.0.27: {}

  npm-run-path@5.3.0:
    dependencies:
      path-key: 4.0.0

  npm-to-yarn@3.0.1: {}

  object-keys@1.1.1: {}

  obug@2.1.1: {}

  onetime@6.0.0:
    dependencies:
      mimic-fn: 4.0.0

  onetime@7.0.0:
    dependencies:
      mimic-function: 5.0.1

  oniguruma-parser@0.12.1: {}

  oniguruma-to-es@4.3.3:
    dependencies:
      oniguruma-parser: 0.12.1
      regex: 6.0.1
      regex-recursion: 6.0.2

  onnxruntime-common@1.21.0: {}

  onnxruntime-common@1.22.0-dev.20250409-89f8206ba4: {}

  onnxruntime-node@1.21.0:
    dependencies:
      global-agent: 3.0.0
      onnxruntime-common: 1.21.0
      tar: 7.5.2

  onnxruntime-web@1.22.0-dev.20250409-89f8206ba4:
    dependencies:
      flatbuffers: 25.9.23
      guid-typescript: 1.0.9
      long: 5.3.2
      onnxruntime-common: 1.22.0-dev.20250409-89f8206ba4
      platform: 1.3.6
      protobufjs: 7.5.4

  optionator@0.9.4:
    dependencies:
      deep-is: 0.1.4
      fast-levenshtein: 2.0.6
      levn: 0.4.1
      prelude-ls: 1.2.1
      type-check: 0.4.0
      word-wrap: 1.2.5

  p-limit@3.1.0:
    dependencies:
      yocto-queue: 0.1.0

  p-limit@4.0.0:
    dependencies:
      yocto-queue: 1.2.2

  p-locate@5.0.0:
    dependencies:
      p-limit: 3.1.0

  p-locate@6.0.0:
    dependencies:
      p-limit: 4.0.0

  package-manager-detector@1.5.0: {}

  pagefind@1.4.0:
    optionalDependencies:
      '@pagefind/darwin-arm64': 1.4.0
      '@pagefind/darwin-x64': 1.4.0
      '@pagefind/freebsd-x64': 1.4.0
      '@pagefind/linux-arm64': 1.4.0
      '@pagefind/linux-x64': 1.4.0
      '@pagefind/windows-x64': 1.4.0

  parent-module@1.0.1:
    dependencies:
      callsites: 3.1.0

  parse-entities@4.0.2:
    dependencies:
      '@types/unist': 2.0.11
      character-entities-legacy: 3.0.0
      character-reference-invalid: 2.0.1
      decode-named-character-reference: 1.2.0
      is-alphanumerical: 2.0.1
      is-decimal: 2.0.1
      is-hexadecimal: 2.0.1

  parse-json@5.2.0:
    dependencies:
      '@babel/code-frame': 7.27.1
      error-ex: 1.3.4
      json-parse-even-better-errors: 2.3.1
      lines-and-columns: 1.2.4

  parse-latin@7.0.0:
    dependencies:
      '@types/nlcst': 2.0.3
      '@types/unist': 3.0.3
      nlcst-to-string: 4.0.0
      unist-util-modify-children: 4.0.0
      unist-util-visit-children: 3.0.0
      vfile: 6.0.3

  parse-numeric-range@1.3.0: {}

  parse5@7.3.0:
    dependencies:
      entities: 6.0.1

  parse5@8.0.0:
    dependencies:
      entities: 6.0.1

  path-browserify@1.0.1: {}

  path-data-parser@0.1.0: {}

  path-exists@4.0.0: {}

  path-exists@5.0.0: {}

  path-key@3.1.1: {}

  path-key@4.0.0: {}

  path-scurry@2.0.1:
    dependencies:
      lru-cache: 11.2.2
      minipass: 7.1.2

  pathe@2.0.3: {}

  picocolors@1.1.1: {}

  picomatch@2.3.1: {}

  picomatch@4.0.3: {}

  pidtree@0.6.0: {}

  pkg-types@1.3.1:
    dependencies:
      confbox: 0.1.8
      mlly: 1.8.0
      pathe: 2.0.3

  pkg-types@2.3.0:
    dependencies:
      confbox: 0.2.2
      exsolve: 1.0.8
      pathe: 2.0.3

  platform@1.3.6: {}

  points-on-curve@0.2.0: {}

  points-on-path@0.2.1:
    dependencies:
      path-data-parser: 0.1.0
      points-on-curve: 0.2.0

  postcss-value-parser@4.2.0: {}

  postcss@8.4.31:
    dependencies:
      nanoid: 3.3.11
      picocolors: 1.1.1
      source-map-js: 1.2.1

  postcss@8.5.6:
    dependencies:
      nanoid: 3.3.11
      picocolors: 1.1.1
      source-map-js: 1.2.1

  prelude-ls@1.2.1: {}

  prettier@3.7.4: {}

  pretty-format@27.5.1:
    dependencies:
      ansi-regex: 5.0.1
      ansi-styles: 5.2.0
      react-is: 17.0.2

  property-information@6.5.0: {}

  property-information@7.1.0: {}

  protobufjs@7.5.4:
    dependencies:
      '@protobufjs/aspromise': 1.1.2
      '@protobufjs/base64': 1.1.2
      '@protobufjs/codegen': 2.0.4
      '@protobufjs/eventemitter': 1.1.0
      '@protobufjs/fetch': 1.1.0
      '@protobufjs/float': 1.0.2
      '@protobufjs/inquire': 1.1.0
      '@protobufjs/path': 1.1.2
      '@protobufjs/pool': 1.1.0
      '@protobufjs/utf8': 1.1.0
      '@types/node': 25.0.3
      long: 5.3.2

  punycode@2.3.1: {}

  quansync@0.2.11: {}

  queue-microtask@1.2.3: {}

  react-compiler-runtime@19.1.0-rc.3(react@19.2.3):
    dependencies:
      react: 19.2.3

  react-dom@19.2.3(react@19.2.3):
    dependencies:
      react: 19.2.3
      scheduler: 0.27.0

  react-is@17.0.2: {}

  react-markdown@10.1.0(@types/react@19.2.7)(react@19.2.3):
    dependencies:
      '@types/hast': 3.0.4
      '@types/mdast': 4.0.4
      '@types/react': 19.2.7
      devlop: 1.1.0
      hast-util-to-jsx-runtime: 2.3.6
      html-url-attributes: 3.0.1
      mdast-util-to-hast: 13.2.1
      react: 19.2.3
      remark-parse: 11.0.0
      remark-rehype: 11.1.2
      unified: 11.0.5
      unist-util-visit: 5.0.0
      vfile: 6.0.3
    transitivePeerDependencies:
      - supports-color

  react-medium-image-zoom@5.4.0(react-dom@19.2.3(react@19.2.3))(react@19.2.3):
    dependencies:
      react: 19.2.3
      react-dom: 19.2.3(react@19.2.3)

  react-remove-scroll-bar@2.3.8(@types/react@19.2.7)(react@19.2.3):
    dependencies:
      react: 19.2.3
      react-style-singleton: 2.2.3(@types/react@19.2.7)(react@19.2.3)
      tslib: 2.8.1
    optionalDependencies:
      '@types/react': 19.2.7

  react-remove-scroll@2.7.2(@types/react@19.2.7)(react@19.2.3):
    dependencies:
      react: 19.2.3
      react-remove-scroll-bar: 2.3.8(@types/react@19.2.7)(react@19.2.3)
      react-style-singleton: 2.2.3(@types/react@19.2.7)(react@19.2.3)
      tslib: 2.8.1
      use-callback-ref: 1.3.3(@types/react@19.2.7)(react@19.2.3)
      use-sidecar: 1.1.3(@types/react@19.2.7)(react@19.2.3)
    optionalDependencies:
      '@types/react': 19.2.7

  react-style-singleton@2.2.3(@types/react@19.2.7)(react@19.2.3):
    dependencies:
      get-nonce: 1.0.1
      react: 19.2.3
      tslib: 2.8.1
    optionalDependencies:
      '@types/react': 19.2.7

  react@19.2.3: {}

  reading-time@1.5.0: {}

  recma-build-jsx@1.0.0:
    dependencies:
      '@types/estree': 1.0.8
      estree-util-build-jsx: 3.0.1
      vfile: 6.0.3

  recma-jsx@1.0.1(acorn@8.15.0):
    dependencies:
      acorn: 8.15.0
      acorn-jsx: 5.3.2(acorn@8.15.0)
      estree-util-to-js: 2.0.0
      recma-parse: 1.0.0
      recma-stringify: 1.0.0
      unified: 11.0.5

  recma-parse@1.0.0:
    dependencies:
      '@types/estree': 1.0.8
      esast-util-from-js: 2.0.1
      unified: 11.0.5
      vfile: 6.0.3

  recma-stringify@1.0.0:
    dependencies:
      '@types/estree': 1.0.8
      estree-util-to-js: 2.0.0
      unified: 11.0.5
      vfile: 6.0.3

  regex-recursion@6.0.2:
    dependencies:
      regex-utilities: 2.3.0

  regex-utilities@2.3.0: {}

  regex@6.0.1:
    dependencies:
      regex-utilities: 2.3.0

  regexp-tree@0.1.27: {}

  rehype-katex@7.0.1:
    dependencies:
      '@types/hast': 3.0.4
      '@types/katex': 0.16.7
      hast-util-from-html-isomorphic: 2.0.0
      hast-util-to-text: 4.0.2
      katex: 0.16.25
      unist-util-visit-parents: 6.0.2
      vfile: 6.0.3

  rehype-parse@9.0.1:
    dependencies:
      '@types/hast': 3.0.4
      hast-util-from-html: 2.0.3
      unified: 11.0.5

  rehype-pretty-code@0.14.1(shiki@3.15.0):
    dependencies:
      '@types/hast': 3.0.4
      hast-util-to-string: 3.0.1
      parse-numeric-range: 1.3.0
      rehype-parse: 9.0.1
      shiki: 3.15.0
      unified: 11.0.5
      unist-util-visit: 5.0.0

  rehype-raw@7.0.0:
    dependencies:
      '@types/hast': 3.0.4
      hast-util-raw: 9.1.0
      vfile: 6.0.3

  rehype-recma@1.0.0:
    dependencies:
      '@types/estree': 1.0.8
      '@types/hast': 3.0.4
      hast-util-to-estree: 3.1.3
    transitivePeerDependencies:
      - supports-color

  remark-frontmatter@5.0.0:
    dependencies:
      '@types/mdast': 4.0.4
      mdast-util-frontmatter: 2.0.1
      micromark-extension-frontmatter: 2.0.0
      unified: 11.0.5
    transitivePeerDependencies:
      - supports-color

  remark-gfm@4.0.1:
    dependencies:
      '@types/mdast': 4.0.4
      mdast-util-gfm: 3.1.0
      micromark-extension-gfm: 3.0.0
      remark-parse: 11.0.0
      remark-stringify: 11.0.0
      unified: 11.0.5
    transitivePeerDependencies:
      - supports-color

  remark-math@6.0.0:
    dependencies:
      '@types/mdast': 4.0.4
      mdast-util-math: 3.0.0
      micromark-extension-math: 3.1.0
      unified: 11.0.5
    transitivePeerDependencies:
      - supports-color

  remark-mdx@3.1.1:
    dependencies:
      mdast-util-mdx: 3.0.0
      micromark-extension-mdxjs: 3.0.0
    transitivePeerDependencies:
      - supports-color

  remark-parse@11.0.0:
    dependencies:
      '@types/mdast': 4.0.4
      mdast-util-from-markdown: 2.0.2
      micromark-util-types: 2.0.2
      unified: 11.0.5
    transitivePeerDependencies:
      - supports-color

  remark-reading-time@2.0.2:
    dependencies:
      estree-util-is-identifier-name: 2.1.0
      estree-util-value-to-estree: 3.5.0
      reading-time: 1.5.0
      unist-util-visit: 3.1.0

  remark-rehype@11.1.2:
    dependencies:
      '@types/hast': 3.0.4
      '@types/mdast': 4.0.4
      mdast-util-to-hast: 13.2.1
      unified: 11.0.5
      vfile: 6.0.3

  remark-smartypants@3.0.2:
    dependencies:
      retext: 9.0.0
      retext-smartypants: 6.2.0
      unified: 11.0.5
      unist-util-visit: 5.0.0

  remark-stringify@11.0.0:
    dependencies:
      '@types/mdast': 4.0.4
      mdast-util-to-markdown: 2.1.2
      unified: 11.0.5

  require-directory@2.1.1: {}

  require-from-string@2.0.2: {}

  resolve-from@4.0.0: {}

  resolve-from@5.0.0: {}

  resolve-pkg-maps@1.0.0: {}

  restore-cursor@5.1.0:
    dependencies:
      onetime: 7.0.0
      signal-exit: 4.1.0

  retext-latin@4.0.0:
    dependencies:
      '@types/nlcst': 2.0.3
      parse-latin: 7.0.0
      unified: 11.0.5

  retext-smartypants@6.2.0:
    dependencies:
      '@types/nlcst': 2.0.3
      nlcst-to-string: 4.0.0
      unist-util-visit: 5.0.0

  retext-stringify@4.0.0:
    dependencies:
      '@types/nlcst': 2.0.3
      nlcst-to-string: 4.0.0
      unified: 11.0.5

  retext@9.0.0:
    dependencies:
      '@types/nlcst': 2.0.3
      retext-latin: 4.0.0
      retext-stringify: 4.0.0
      unified: 11.0.5

  retry@0.13.1: {}

  reusify@1.1.0: {}

  rfdc@1.4.1: {}

  roarr@2.15.4:
    dependencies:
      boolean: 3.2.0
      detect-node: 2.1.0
      globalthis: 1.0.4
      json-stringify-safe: 5.0.1
      semver-compare: 1.0.0
      sprintf-js: 1.1.3

  robust-predicates@3.0.2: {}

  rollup@4.54.0:
    dependencies:
      '@types/estree': 1.0.8
    optionalDependencies:
      '@rollup/rollup-android-arm-eabi': 4.54.0
      '@rollup/rollup-android-arm64': 4.54.0
      '@rollup/rollup-darwin-arm64': 4.54.0
      '@rollup/rollup-darwin-x64': 4.54.0
      '@rollup/rollup-freebsd-arm64': 4.54.0
      '@rollup/rollup-freebsd-x64': 4.54.0
      '@rollup/rollup-linux-arm-gnueabihf': 4.54.0
      '@rollup/rollup-linux-arm-musleabihf': 4.54.0
      '@rollup/rollup-linux-arm64-gnu': 4.54.0
      '@rollup/rollup-linux-arm64-musl': 4.54.0
      '@rollup/rollup-linux-loong64-gnu': 4.54.0
      '@rollup/rollup-linux-ppc64-gnu': 4.54.0
      '@rollup/rollup-linux-riscv64-gnu': 4.54.0
      '@rollup/rollup-linux-riscv64-musl': 4.54.0
      '@rollup/rollup-linux-s390x-gnu': 4.54.0
      '@rollup/rollup-linux-x64-gnu': 4.54.0
      '@rollup/rollup-linux-x64-musl': 4.54.0
      '@rollup/rollup-openharmony-arm64': 4.54.0
      '@rollup/rollup-win32-arm64-msvc': 4.54.0
      '@rollup/rollup-win32-ia32-msvc': 4.54.0
      '@rollup/rollup-win32-x64-gnu': 4.54.0
      '@rollup/rollup-win32-x64-msvc': 4.54.0
      fsevents: 2.3.3

  roughjs@4.6.6:
    dependencies:
      hachure-fill: 0.5.2
      path-data-parser: 0.1.0
      points-on-curve: 0.2.0
      points-on-path: 0.2.1

  run-parallel@1.2.0:
    dependencies:
      queue-microtask: 1.2.3

  rw@1.3.3: {}

  safe-regex@2.1.1:
    dependencies:
      regexp-tree: 0.1.27

  safer-buffer@2.1.2: {}

  saxes@6.0.0:
    dependencies:
      xmlchars: 2.2.0

  scheduler@0.27.0: {}

  scroll-into-view-if-needed@3.1.0:
    dependencies:
      compute-scroll-into-view: 3.1.1

  section-matter@1.0.0:
    dependencies:
      extend-shallow: 2.0.1
      kind-of: 6.0.3

  semver-compare@1.0.0: {}

  semver@7.7.3: {}

  serialize-error@7.0.1:
    dependencies:
      type-fest: 0.13.1

  server-only@0.0.1: {}

  sharp@0.34.5:
    dependencies:
      '@img/colour': 1.0.0
      detect-libc: 2.1.2
      semver: 7.7.3
    optionalDependencies:
      '@img/sharp-darwin-arm64': 0.34.5
      '@img/sharp-darwin-x64': 0.34.5
      '@img/sharp-libvips-darwin-arm64': 1.2.4
      '@img/sharp-libvips-darwin-x64': 1.2.4
      '@img/sharp-libvips-linux-arm': 1.2.4
      '@img/sharp-libvips-linux-arm64': 1.2.4
      '@img/sharp-libvips-linux-ppc64': 1.2.4
      '@img/sharp-libvips-linux-riscv64': 1.2.4
      '@img/sharp-libvips-linux-s390x': 1.2.4
      '@img/sharp-libvips-linux-x64': 1.2.4
      '@img/sharp-libvips-linuxmusl-arm64': 1.2.4
      '@img/sharp-libvips-linuxmusl-x64': 1.2.4
      '@img/sharp-linux-arm': 0.34.5
      '@img/sharp-linux-arm64': 0.34.5
      '@img/sharp-linux-ppc64': 0.34.5
      '@img/sharp-linux-riscv64': 0.34.5
      '@img/sharp-linux-s390x': 0.34.5
      '@img/sharp-linux-x64': 0.34.5
      '@img/sharp-linuxmusl-arm64': 0.34.5
      '@img/sharp-linuxmusl-x64': 0.34.5
      '@img/sharp-wasm32': 0.34.5
      '@img/sharp-win32-arm64': 0.34.5
      '@img/sharp-win32-ia32': 0.34.5
      '@img/sharp-win32-x64': 0.34.5

  shebang-command@2.0.0:
    dependencies:
      shebang-regex: 3.0.0

  shebang-regex@3.0.0: {}

  shiki@3.15.0:
    dependencies:
      '@shikijs/core': 3.15.0
      '@shikijs/engine-javascript': 3.15.0
      '@shikijs/engine-oniguruma': 3.15.0
      '@shikijs/langs': 3.15.0
      '@shikijs/themes': 3.15.0
      '@shikijs/types': 3.15.0
      '@shikijs/vscode-textmate': 10.0.2
      '@types/hast': 3.0.4

  siginfo@2.0.0: {}

  signal-exit@4.1.0: {}

  simple-git@3.30.0:
    dependencies:
      '@kwsites/file-exists': 1.1.1
      '@kwsites/promise-deferred': 1.1.1
      debug: 4.4.3
    transitivePeerDependencies:
      - supports-color

  sisteransi@1.0.5: {}

  slash@5.1.0: {}

  slice-ansi@7.1.2:
    dependencies:
      ansi-styles: 6.2.3
      is-fullwidth-code-point: 5.1.0

  source-map-js@1.2.1: {}

  source-map@0.7.6: {}

  space-separated-tokens@2.0.2: {}

  speech-rule-engine@4.1.2:
    dependencies:
      '@xmldom/xmldom': 0.9.8
      commander: 13.1.0
      wicked-good-xpath: 1.3.0

  split2@4.2.0: {}

  sprintf-js@1.1.3: {}

  stackback@0.0.2: {}

  std-env@3.10.0: {}

  string-argv@0.3.2: {}

  string-width@4.2.3:
    dependencies:
      emoji-regex: 8.0.0
      is-fullwidth-code-point: 3.0.0
      strip-ansi: 6.0.1

  string-width@7.2.0:
    dependencies:
      emoji-regex: 10.6.0
      get-east-asian-width: 1.4.0
      strip-ansi: 7.1.2

  string-width@8.1.0:
    dependencies:
      get-east-asian-width: 1.4.0
      strip-ansi: 7.1.2

  stringify-entities@4.0.4:
    dependencies:
      character-entities-html4: 2.1.0
      character-entities-legacy: 3.0.0

  strip-ansi@6.0.1:
    dependencies:
      ansi-regex: 5.0.1

  strip-ansi@7.1.2:
    dependencies:
      ansi-regex: 6.2.2

  strip-bom-string@1.0.0: {}

  strip-final-newline@3.0.0: {}

  strip-json-comments@3.1.1: {}

  strnum@2.1.1: {}

  style-to-js@1.1.21:
    dependencies:
      style-to-object: 1.0.14

  style-to-object@1.0.14:
    dependencies:
      inline-style-parser: 0.2.7

  styled-jsx@5.1.6(react@19.2.3):
    dependencies:
      client-only: 0.0.1
      react: 19.2.3

  stylis@4.3.6: {}

  supports-color@7.2.0:
    dependencies:
      has-flag: 4.0.0

  symbol-tree@3.2.4: {}

  system-architecture@0.1.0: {}

  tabbable@6.3.0: {}

  tailwind-merge@3.4.0: {}

  tailwindcss-animate@1.0.7(tailwindcss@4.1.18):
    dependencies:
      tailwindcss: 4.1.18

  tailwindcss@4.1.18: {}

  tapable@2.3.0: {}

  tar@7.5.2:
    dependencies:
      '@isaacs/fs-minipass': 4.0.1
      chownr: 3.0.0
      minipass: 7.1.2
      minizlib: 3.1.0
      yallist: 5.0.0

  text-extensions@2.4.0: {}

  throttleit@2.1.0: {}

  through@2.3.8: {}

  tinybench@2.9.0: {}

  tinyexec@1.0.2: {}

  tinyglobby@0.2.15:
    dependencies:
      fdir: 6.5.0(picomatch@4.0.3)
      picomatch: 4.0.3

  tinyrainbow@3.0.3: {}

  title@4.0.1:
    dependencies:
      arg: 5.0.2
      chalk: 5.6.2
      clipboardy: 4.0.0

  tldts-core@7.0.19: {}

  tldts@7.0.19:
    dependencies:
      tldts-core: 7.0.19

  tmp@0.2.5: {}

  to-regex-range@5.0.1:
    dependencies:
      is-number: 7.0.0

  tough-cookie@6.0.0:
    dependencies:
      tldts: 7.0.19

  tr46@6.0.0:
    dependencies:
      punycode: 2.3.1

  trim-lines@3.0.1: {}

  trough@2.2.0: {}

  ts-api-utils@2.3.0(typescript@5.9.3):
    dependencies:
      typescript: 5.9.3

  ts-dedent@2.2.0: {}

  ts-morph@27.0.2:
    dependencies:
      '@ts-morph/common': 0.28.1
      code-block-writer: 13.0.3

  tsconfck@3.1.6(typescript@5.9.3):
    optionalDependencies:
      typescript: 5.9.3

  tslib@2.8.1: {}

  tsx@4.21.0:
    dependencies:
      esbuild: 0.27.0
      get-tsconfig: 4.13.0
    optionalDependencies:
      fsevents: 2.3.3

  turbo-darwin-64@2.7.2:
    optional: true

  turbo-darwin-arm64@2.7.2:
    optional: true

  turbo-linux-64@2.7.2:
    optional: true

  turbo-linux-arm64@2.7.2:
    optional: true

  turbo-windows-64@2.7.2:
    optional: true

  turbo-windows-arm64@2.7.2:
    optional: true

  turbo@2.7.2:
    optionalDependencies:
      turbo-darwin-64: 2.7.2
      turbo-darwin-arm64: 2.7.2
      turbo-linux-64: 2.7.2
      turbo-linux-arm64: 2.7.2
      turbo-windows-64: 2.7.2
      turbo-windows-arm64: 2.7.2

  twoslash-protocol@0.3.4: {}

  twoslash@0.3.4(typescript@5.9.3):
    dependencies:
      '@typescript/vfs': 1.6.2(typescript@5.9.3)
      twoslash-protocol: 0.3.4
      typescript: 5.9.3
    transitivePeerDependencies:
      - supports-color

  type-check@0.4.0:
    dependencies:
      prelude-ls: 1.2.1

  type-fest@0.13.1: {}

  typescript@5.9.3: {}

  ufo@1.6.1: {}

  uncrypto@0.1.3: {}

  undici-types@7.16.0: {}

  undici@5.29.0:
    dependencies:
      '@fastify/busboy': 2.1.1

  unicorn-magic@0.1.0: {}

  unified@11.0.5:
    dependencies:
      '@types/unist': 3.0.3
      bail: 2.0.2
      devlop: 1.1.0
      extend: 3.0.2
      is-plain-obj: 4.1.0
      trough: 2.2.0
      vfile: 6.0.3

  unist-util-find-after@5.0.0:
    dependencies:
      '@types/unist': 3.0.3
      unist-util-is: 6.0.1

  unist-util-is@5.2.1:
    dependencies:
      '@types/unist': 2.0.11

  unist-util-is@6.0.1:
    dependencies:
      '@types/unist': 3.0.3

  unist-util-modify-children@4.0.0:
    dependencies:
      '@types/unist': 3.0.3
      array-iterate: 2.0.1

  unist-util-position-from-estree@2.0.0:
    dependencies:
      '@types/unist': 3.0.3

  unist-util-position@5.0.0:
    dependencies:
      '@types/unist': 3.0.3

  unist-util-remove-position@5.0.0:
    dependencies:
      '@types/unist': 3.0.3
      unist-util-visit: 5.0.0

  unist-util-remove@4.0.0:
    dependencies:
      '@types/unist': 3.0.3
      unist-util-is: 6.0.1
      unist-util-visit-parents: 6.0.2

  unist-util-stringify-position@4.0.0:
    dependencies:
      '@types/unist': 3.0.3

  unist-util-visit-children@3.0.0:
    dependencies:
      '@types/unist': 3.0.3

  unist-util-visit-parents@4.1.1:
    dependencies:
      '@types/unist': 2.0.11
      unist-util-is: 5.2.1

  unist-util-visit-parents@6.0.2:
    dependencies:
      '@types/unist': 3.0.3
      unist-util-is: 6.0.1

  unist-util-visit@3.1.0:
    dependencies:
      '@types/unist': 2.0.11
      unist-util-is: 5.2.1
      unist-util-visit-parents: 4.1.1

  unist-util-visit@5.0.0:
    dependencies:
      '@types/unist': 3.0.3
      unist-util-is: 6.0.1
      unist-util-visit-parents: 6.0.2

  update-browserslist-db@1.2.2(browserslist@4.28.1):
    dependencies:
      browserslist: 4.28.1
      escalade: 3.2.0
      picocolors: 1.1.1

  uri-js@4.4.1:
    dependencies:
      punycode: 2.3.1

  use-callback-ref@1.3.3(@types/react@19.2.7)(react@19.2.3):
    dependencies:
      react: 19.2.3
      tslib: 2.8.1
    optionalDependencies:
      '@types/react': 19.2.7

  use-sidecar@1.1.3(@types/react@19.2.7)(react@19.2.3):
    dependencies:
      detect-node-es: 1.1.0
      react: 19.2.3
      tslib: 2.8.1
    optionalDependencies:
      '@types/react': 19.2.7

  use-sync-external-store@1.6.0(react@19.2.3):
    dependencies:
      react: 19.2.3

  uuid@11.1.0: {}

  vfile-location@5.0.3:
    dependencies:
      '@types/unist': 3.0.3
      vfile: 6.0.3

  vfile-message@4.0.3:
    dependencies:
      '@types/unist': 3.0.3
      unist-util-stringify-position: 4.0.0

  vfile@6.0.3:
    dependencies:
      '@types/unist': 3.0.3
      vfile-message: 4.0.3

  vite-tsconfig-paths@6.0.3(typescript@5.9.3)(vite@7.3.0(@types/node@25.0.3)(jiti@2.6.1)(lightningcss@1.30.2)(tsx@4.21.0)(yaml@2.8.2)):
    dependencies:
      debug: 4.4.3
      globrex: 0.1.2
      tsconfck: 3.1.6(typescript@5.9.3)
    optionalDependencies:
      vite: 7.3.0(@types/node@25.0.3)(jiti@2.6.1)(lightningcss@1.30.2)(tsx@4.21.0)(yaml@2.8.2)
    transitivePeerDependencies:
      - supports-color
      - typescript

  vite@7.3.0(@types/node@25.0.3)(jiti@2.6.1)(lightningcss@1.30.2)(tsx@4.21.0)(yaml@2.8.2):
    dependencies:
      esbuild: 0.27.2
      fdir: 6.5.0(picomatch@4.0.3)
      picomatch: 4.0.3
      postcss: 8.5.6
      rollup: 4.54.0
      tinyglobby: 0.2.15
    optionalDependencies:
      '@types/node': 25.0.3
      fsevents: 2.3.3
      jiti: 2.6.1
      lightningcss: 1.30.2
      tsx: 4.21.0
      yaml: 2.8.2

  vitest@4.0.16(@opentelemetry/api@1.9.0)(@types/node@25.0.3)(jiti@2.6.1)(jsdom@27.4.0)(lightningcss@1.30.2)(tsx@4.21.0)(yaml@2.8.2):
    dependencies:
      '@vitest/expect': 4.0.16
      '@vitest/mocker': 4.0.16(vite@7.3.0(@types/node@25.0.3)(jiti@2.6.1)(lightningcss@1.30.2)(tsx@4.21.0)(yaml@2.8.2))
      '@vitest/pretty-format': 4.0.16
      '@vitest/runner': 4.0.16
      '@vitest/snapshot': 4.0.16
      '@vitest/spy': 4.0.16
      '@vitest/utils': 4.0.16
      es-module-lexer: 1.7.0
      expect-type: 1.3.0
      magic-string: 0.30.21
      obug: 2.1.1
      pathe: 2.0.3
      picomatch: 4.0.3
      std-env: 3.10.0
      tinybench: 2.9.0
      tinyexec: 1.0.2
      tinyglobby: 0.2.15
      tinyrainbow: 3.0.3
      vite: 7.3.0(@types/node@25.0.3)(jiti@2.6.1)(lightningcss@1.30.2)(tsx@4.21.0)(yaml@2.8.2)
      why-is-node-running: 2.3.0
    optionalDependencies:
      '@opentelemetry/api': 1.9.0
      '@types/node': 25.0.3
      jsdom: 27.4.0
    transitivePeerDependencies:
      - jiti
      - less
      - lightningcss
      - msw
      - sass
      - sass-embedded
      - stylus
      - sugarss
      - terser
      - tsx
      - yaml

  vscode-jsonrpc@8.2.0: {}

  vscode-languageserver-protocol@3.17.5:
    dependencies:
      vscode-jsonrpc: 8.2.0
      vscode-languageserver-types: 3.17.5

  vscode-languageserver-textdocument@1.0.12: {}

  vscode-languageserver-types@3.17.5: {}

  vscode-languageserver@9.0.1:
    dependencies:
      vscode-languageserver-protocol: 3.17.5

  vscode-uri@3.0.8: {}

  w3c-xmlserializer@5.0.0:
    dependencies:
      xml-name-validator: 5.0.0

  web-namespaces@2.0.1: {}

  webidl-conversions@8.0.0: {}

  whatwg-mimetype@4.0.0: {}

  whatwg-url@15.1.0:
    dependencies:
      tr46: 6.0.0
      webidl-conversions: 8.0.0

  which@2.0.2:
    dependencies:
      isexe: 2.0.0

  why-is-node-running@2.3.0:
    dependencies:
      siginfo: 2.0.0
      stackback: 0.0.2

  wicked-good-xpath@1.3.0: {}

  word-wrap@1.2.5: {}

  wrap-ansi@7.0.0:
    dependencies:
      ansi-styles: 4.3.0
      string-width: 4.2.3
      strip-ansi: 6.0.1

  wrap-ansi@9.0.2:
    dependencies:
      ansi-styles: 6.2.3
      string-width: 7.2.0
      strip-ansi: 7.1.2

  ws@8.18.3: {}

  xml-name-validator@5.0.0: {}

  xmlchars@2.2.0: {}

  y18n@5.0.8: {}

  yallist@5.0.0: {}

  yaml@2.8.2: {}

  yargs-parser@21.1.1: {}

  yargs@17.7.2:
    dependencies:
      cliui: 8.0.1
      escalade: 3.2.0
      get-caller-file: 2.0.5
      require-directory: 2.1.1
      string-width: 4.2.3
      y18n: 5.0.8
      yargs-parser: 21.1.1

  yocto-queue@0.1.0: {}

  yocto-queue@1.2.2: {}

  zod@4.1.13: {}

  zod@4.2.1: {}

  zustand@5.0.8(@types/react@19.2.7)(react@19.2.3)(use-sync-external-store@1.6.0(react@19.2.3)):
    optionalDependencies:
      '@types/react': 19.2.7
      react: 19.2.3
      use-sync-external-store: 1.6.0(react@19.2.3)

  zwitch@2.0.4: {}<|MERGE_RESOLUTION|>--- conflicted
+++ resolved
@@ -595,13 +595,8 @@
         specifier: ^3.0.1
         version: 3.0.1(zod@4.2.1)
       ai:
-<<<<<<< HEAD
-        specifier: ^5.0.52
-        version: 5.0.116(zod@4.2.1)
-=======
         specifier: ^6.0.3
         version: 6.0.3(zod@3.25.76)
->>>>>>> 7f5b9b6c
       zod:
         specifier: ^4.2.1
         version: 4.2.1
@@ -5339,14 +5334,6 @@
     resolution: {integrity: sha512-n4W4YFyz5JzOfQeA8oN7dUYpR+MBP3PIUsn2jLjWXwK5ASUzt0Jc/A5sAUZoCYFJRGF0FBKJ+1JjN43rNdsQzA==}
     engines: {node: '>=20'}
 
-<<<<<<< HEAD
-  whatwg-encoding@3.1.1:
-    resolution: {integrity: sha512-6qN4hJdMwfYBtE3YBTTHhoeuUrDBPZmbQaxWAqSALV/MeEnR5z1xd8UKud2RAkFoPkmB+hli1TZSnyi84xz1vQ==}
-    engines: {node: '>=18'}
-    deprecated: Use @exodus/bytes instead for a more spec-conformant and faster implementation
-
-=======
->>>>>>> 7f5b9b6c
   whatwg-mimetype@4.0.0:
     resolution: {integrity: sha512-QaKxh0eNIi2mE9p2vEdzfagOKHCcj1pJ56EEHGQOVxp8r9/iszLUUV7v89x9O1p/T+NlTM5W7jW6+cz4Fq1YVg==}
     engines: {node: '>=18'}
@@ -5465,17 +5452,10 @@
       '@ai-sdk/provider-utils': 4.0.1(zod@4.2.1)
       zod: 4.2.1
 
-<<<<<<< HEAD
-  '@ai-sdk/gateway@2.0.23(zod@4.2.1)':
-    dependencies:
-      '@ai-sdk/provider': 2.0.0
-      '@ai-sdk/provider-utils': 3.0.19(zod@4.2.1)
-=======
   '@ai-sdk/gateway@3.0.2(zod@3.25.76)':
     dependencies:
       '@ai-sdk/provider': 3.0.0
       '@ai-sdk/provider-utils': 4.0.1(zod@3.25.76)
->>>>>>> 7f5b9b6c
       '@vercel/oidc': 3.0.5
       zod: 4.2.1
 
@@ -5491,18 +5471,7 @@
       '@ai-sdk/provider-utils': 4.0.1(zod@4.2.1)
       zod: 4.2.1
 
-<<<<<<< HEAD
-  '@ai-sdk/provider-utils@3.0.19(zod@4.2.1)':
-    dependencies:
-      '@ai-sdk/provider': 2.0.0
-      '@standard-schema/spec': 1.1.0
-      eventsource-parser: 3.0.6
-      zod: 4.2.1
-
-  '@ai-sdk/provider-utils@4.0.1(zod@4.2.1)':
-=======
   '@ai-sdk/provider-utils@4.0.1(zod@3.25.76)':
->>>>>>> 7f5b9b6c
     dependencies:
       '@ai-sdk/provider': 3.0.0
       '@standard-schema/spec': 1.1.0
@@ -7356,19 +7325,11 @@
 
   agent-base@7.1.4: {}
 
-<<<<<<< HEAD
-  ai@5.0.116(zod@4.2.1):
-    dependencies:
-      '@ai-sdk/gateway': 2.0.23(zod@4.2.1)
-      '@ai-sdk/provider': 2.0.0
-      '@ai-sdk/provider-utils': 3.0.19(zod@4.2.1)
-=======
-  ai@6.0.3(zod@3.25.76):
+  ai@6.0.3(zod@4.2.1):
     dependencies:
       '@ai-sdk/gateway': 3.0.2(zod@3.25.76)
       '@ai-sdk/provider': 3.0.0
       '@ai-sdk/provider-utils': 4.0.1(zod@3.25.76)
->>>>>>> 7f5b9b6c
       '@opentelemetry/api': 1.9.0
       zod: 4.2.1
 
