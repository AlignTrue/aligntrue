--- conflicted
+++ resolved
@@ -143,7 +143,7 @@
         specifier: ^4.1.18
         version: 4.1.18
       '@types/node':
-        specifier: ^25.0.3
+        specifier: ^25.0.2
         version: 25.0.3
       '@types/react':
         specifier: ^19.2.7
@@ -185,8 +185,8 @@
         specifier: ^3.3.2
         version: 3.3.3
       lucide-react:
-        specifier: ^0.562.0
-        version: 0.562.0(react@19.2.3)
+        specifier: ^0.561.0
+        version: 0.561.0(react@19.2.3)
       mermaid:
         specifier: 11.12.2
         version: 11.12.2
@@ -331,13 +331,8 @@
         specifier: ^5.9.3
         version: 5.9.3
       vite-tsconfig-paths:
-<<<<<<< HEAD
         specifier: ^6.0.3
-        version: 6.0.3(typescript@5.9.3)(vite@7.2.2(@types/node@25.0.2)(jiti@2.6.1)(lightningcss@1.30.2)(tsx@4.21.0)(yaml@2.8.2))
-=======
-        specifier: ^6.0.1
-        version: 6.0.1(typescript@5.9.3)(vite@7.2.2(@types/node@25.0.3)(jiti@2.6.1)(lightningcss@1.30.2)(tsx@4.21.0)(yaml@2.8.2))
->>>>>>> 4347d9f4
+        version: 6.0.3(typescript@5.9.3)(vite@7.2.2(@types/node@25.0.3)(jiti@2.6.1)(lightningcss@1.30.2)(tsx@4.21.0)(yaml@2.8.2))
       vitest:
         specifier: ^4.0.16
         version: 4.0.16(@types/node@25.0.3)(jiti@2.6.1)(jsdom@27.3.0(postcss@8.5.6))(lightningcss@1.30.2)(tsx@4.21.0)(yaml@2.8.2)
@@ -585,8 +580,8 @@
         version: 3.8.1
     devDependencies:
       '@types/node':
-        specifier: ^25.0.3
-        version: 25.0.3
+        specifier: ^22.0.0
+        version: 22.19.3
 
   platform/ops-core:
     devDependencies:
@@ -2285,6 +2280,9 @@
   '@types/nlcst@2.0.3':
     resolution: {integrity: sha512-vSYNSDe6Ix3q+6Z7ri9lyWqgGhJTmzRjZRqyq15N0Z/1/UnVsno9G/N40NBijoYx2seFDIl0+B2mgAb9mezUCA==}
 
+  '@types/node@22.19.3':
+    resolution: {integrity: sha512-1N9SBnWYOJTrNZCdh/yJE+t910Y128BoyY+zBLWhL3r0TYzlTmFdXrPwHL9DyFZmlEXNQQolTZh3KHV31QDhyA==}
+
   '@types/node@25.0.3':
     resolution: {integrity: sha512-W609buLVRVmeW693xKfzHeIV6nJGGz98uCPfeXI1ELMLXVeKYZ9m15fAMSaUPBHYLGFsVRcMmSCksQOrZV9BYA==}
 
@@ -4912,6 +4910,9 @@
 
   uncrypto@0.1.3:
     resolution: {integrity: sha512-Ql87qFHB3s/De2ClA9e0gsnS6zXG27SkTiSJwjCc9MebbfapQfuPzumMIUMi38ezPZVNFcHI9sUIepeQfw8J8Q==}
+
+  undici-types@6.21.0:
+    resolution: {integrity: sha512-iwDZqg0QAGrg9Rav5H4n0M64c3mkR59cJ6wQp+7C4nI0gsmExaedaYLNO44eT4AtBBwjbTiGPMlt2Md0T9H9JQ==}
 
   undici-types@7.16.0:
     resolution: {integrity: sha512-Zz+aZWSj8LE6zoxD+xrjh4VfkIG8Ya6LvYkZqtUQGJPZjYl53ypCaUwWqo7eI0x66KBGeRo+mlBEkMSeSZ38Nw==}
@@ -6820,6 +6821,10 @@
   '@types/nlcst@2.0.3':
     dependencies:
       '@types/unist': 3.0.3
+
+  '@types/node@22.19.3':
+    dependencies:
+      undici-types: 6.21.0
 
   '@types/node@25.0.3':
     dependencies:
@@ -10035,6 +10040,8 @@
 
   uncrypto@0.1.3: {}
 
+  undici-types@6.21.0: {}
+
   undici-types@7.16.0: {}
 
   undici@5.29.0:
@@ -10166,11 +10173,7 @@
       '@types/unist': 3.0.3
       vfile-message: 4.0.3
 
-<<<<<<< HEAD
-  vite-tsconfig-paths@6.0.3(typescript@5.9.3)(vite@7.2.2(@types/node@25.0.2)(jiti@2.6.1)(lightningcss@1.30.2)(tsx@4.21.0)(yaml@2.8.2)):
-=======
-  vite-tsconfig-paths@6.0.1(typescript@5.9.3)(vite@7.2.2(@types/node@25.0.3)(jiti@2.6.1)(lightningcss@1.30.2)(tsx@4.21.0)(yaml@2.8.2)):
->>>>>>> 4347d9f4
+  vite-tsconfig-paths@6.0.3(typescript@5.9.3)(vite@7.2.2(@types/node@25.0.3)(jiti@2.6.1)(lightningcss@1.30.2)(tsx@4.21.0)(yaml@2.8.2)):
     dependencies:
       debug: 4.4.3
       globrex: 0.1.2
