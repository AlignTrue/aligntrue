/**
 * File operations for sync with backup support
 */

<<<<<<< HEAD
import { readFile, writeFile, copyFile, existsSync, mkdir } from "fs";
=======
import { readFile, writeFile, copyFile, existsSync, mkdirSync } from "fs";
>>>>>>> ca08438d
import { promisify } from "util";
import { dirname } from "path";

const readFileAsync = promisify(readFile);
const writeFileAsync = promisify(writeFile);
const copyFileAsync = promisify(copyFile);
const mkdirAsync = promisify(mkdir);

export interface BackupOptions {
  enabled: boolean;
  skipIfIdentical: boolean;
  extension: string;
}

export interface BackupResult {
  backed_up: boolean;
  backup_path?: string;
}

/**
 * Write file with optional backup
 * Creates .bak file before overwriting if enabled
 */
export async function writeFileWithBackup(
  filePath: string,
  content: string,
  options: BackupOptions,
): Promise<BackupResult> {
  // Ensure parent directory exists
  const dir = dirname(filePath);
<<<<<<< HEAD
  await mkdirAsync(dir, { recursive: true });
=======
  if (!existsSync(dir)) {
    mkdirSync(dir, { recursive: true });
  }
>>>>>>> ca08438d

  if (!options.enabled) {
    await writeFileAsync(filePath, content, "utf-8");
    return { backed_up: false };
  }

  if (existsSync(filePath)) {
    const existing = await readFileAsync(filePath, "utf-8");

    // Skip backup if content identical
    if (options.skipIfIdentical && existing === content) {
      return { backed_up: false };
    }

    const backupPath = `${filePath}${options.extension}`;
    await copyFileAsync(filePath, backupPath);
    await writeFileAsync(filePath, content, "utf-8");
    return { backed_up: true, backup_path: backupPath };
  }

  await writeFileAsync(filePath, content, "utf-8");
  return { backed_up: false };
}

/**
 * Get backup options from config
 */
export function getBackupOptions(
  mode: "solo" | "team" | "enterprise",
  configValue?: "auto" | "always" | "never",
  extension?: string,
): BackupOptions {
  const backupMode = configValue ?? "auto";

  let enabled: boolean;
  if (backupMode === "always") {
    enabled = true;
  } else if (backupMode === "never") {
    enabled = false;
  } else {
    // auto mode: enabled in solo, disabled in team/enterprise
    enabled = mode === "solo";
  }

  return {
    enabled,
    skipIfIdentical: true,
    extension: extension ?? ".bak",
  };
}<|MERGE_RESOLUTION|>--- conflicted
+++ resolved
@@ -2,18 +2,13 @@
  * File operations for sync with backup support
  */
 
-<<<<<<< HEAD
-import { readFile, writeFile, copyFile, existsSync, mkdir } from "fs";
-=======
 import { readFile, writeFile, copyFile, existsSync, mkdirSync } from "fs";
->>>>>>> ca08438d
 import { promisify } from "util";
 import { dirname } from "path";
 
 const readFileAsync = promisify(readFile);
 const writeFileAsync = promisify(writeFile);
 const copyFileAsync = promisify(copyFile);
-const mkdirAsync = promisify(mkdir);
 
 export interface BackupOptions {
   enabled: boolean;
@@ -37,13 +32,9 @@
 ): Promise<BackupResult> {
   // Ensure parent directory exists
   const dir = dirname(filePath);
-<<<<<<< HEAD
-  await mkdirAsync(dir, { recursive: true });
-=======
   if (!existsSync(dir)) {
     mkdirSync(dir, { recursive: true });
   }
->>>>>>> ca08438d
 
   if (!options.enabled) {
     await writeFileAsync(filePath, content, "utf-8");
